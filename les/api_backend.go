--- conflicted
+++ resolved
@@ -137,11 +137,7 @@
 
 func (b *LesApiBackend) GetEVM(ctx context.Context, msg core.Message, state *state.StateDB, header *types.Header, vmCfg vm.Config) (*vm.EVM, func() error, error) {
 	state.SetBalance(msg.From(), math.MaxBig256)
-<<<<<<< HEAD
 	context := core.NewEVMContext(msg, header, b.etrue.fblockchain, nil, nil)
-=======
-	context := core.NewEVMContext(msg, header, b.etrue.blockchain, nil, nil)
->>>>>>> f1b70a72
 	return vm.NewEVM(context, state, b.etrue.chainConfig, vmCfg), state.Error, nil
 }
 
