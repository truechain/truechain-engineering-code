--- conflicted
+++ resolved
@@ -37,11 +37,7 @@
 // all function was not tread-safe
 func (t *TrueHybrid) SyncMainMembers() {
 	// send by p2p network
-<<<<<<< HEAD
 	t.CMScache=append(t.CMScache,t.Cmm)
-=======
-	t.CMScache = append(t.CMScache,t.Cmm)
->>>>>>> 6e4e7832
 }
 // verify the block which from pbft Committee
 func (t *TrueHybrid) CheckBlock(block *TruePbftBlock) error {
