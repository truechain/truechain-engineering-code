// Copyright 2015 The go-ethereum Authors
// This file is part of the go-ethereum library.
//
// The go-ethereum library is free software: you can redistribute it and/or modify
// it under the terms of the GNU Lesser General Public License as published by
// the Free Software Foundation, either version 3 of the License, or
// (at your option) any later version.
//
// The go-ethereum library is distributed in the hope that it will be useful,
// but WITHOUT ANY WARRANTY; without even the implied warranty of
// MERCHANTABILITY or FITNESS FOR A PARTICULAR PURPOSE. See the
// GNU Lesser General Public License for more details.
//
// You should have received a copy of the GNU Lesser General Public License
// along with the go-ethereum library. If not, see <http://www.gnu.org/licenses/>.

package etrue

import (
	"context"
	"fmt"
	"github.com/truechain/truechain-engineering-code/log"
	"math/big"

	"github.com/truechain/truechain-engineering-code/accounts"
	"github.com/truechain/truechain-engineering-code/common"
	"github.com/truechain/truechain-engineering-code/common/math"
	"github.com/truechain/truechain-engineering-code/core"
	"github.com/truechain/truechain-engineering-code/core/bloombits"
	"github.com/truechain/truechain-engineering-code/core/rawdb"
	"github.com/truechain/truechain-engineering-code/core/state"
	"github.com/truechain/truechain-engineering-code/core/types"
	"github.com/truechain/truechain-engineering-code/core/vm"
	"github.com/truechain/truechain-engineering-code/etrue/downloader"
	"github.com/truechain/truechain-engineering-code/etrue/gasprice"
	"github.com/truechain/truechain-engineering-code/etruedb"
	"github.com/truechain/truechain-engineering-code/event"
	"github.com/truechain/truechain-engineering-code/params"
	"github.com/truechain/truechain-engineering-code/rpc"
)

// TRUEAPIBackend implements ethapi.Backend for full nodes
type TrueAPIBackend struct {
	etrue *Truechain
	gpo   *gasprice.Oracle
}

// ChainConfig returns the active chain configuration.
func (b *TrueAPIBackend) ChainConfig() *params.ChainConfig {
	return b.etrue.chainConfig
}

// CurrentBlock return the fast chain current Block
func (b *TrueAPIBackend) CurrentBlock() *types.Block {
	return b.etrue.blockchain.CurrentBlock()
}

// CurrentSnailBlock return the Snail chain current Block
func (b *TrueAPIBackend) CurrentSnailBlock() *types.SnailBlock {
	return b.etrue.snailblockchain.CurrentBlock()
}

// SetHead Set the newest position of Fast Chain, that will reset the fast blockchain comment
func (b *TrueAPIBackend) SetHead(number uint64) {
	b.etrue.protocolManager.downloader.Cancel()
	b.etrue.blockchain.SetHead(number)
}

// SetSnailHead Set the newest position of snail chain
func (b *TrueAPIBackend) SetSnailHead(number uint64) {
	b.etrue.protocolManager.downloader.Cancel()
	b.etrue.snailblockchain.SetHead(number)
}

// HeaderByNumber returns Header of fast chain by the number
// rpc.PendingBlockNumber == "pending"; rpc.LatestBlockNumber == "latest" ; rpc.LatestBlockNumber == "earliest"
func (b *TrueAPIBackend) HeaderByNumber(ctx context.Context, blockNr rpc.BlockNumber) (*types.Header, error) {
	// Pending block is only known by the miner
	if blockNr == rpc.PendingBlockNumber {
		block := b.etrue.miner.PendingBlock()
		return block.Header(), nil
	}
	// Otherwise resolve and return the block
	if blockNr == rpc.LatestBlockNumber {
		return b.etrue.blockchain.CurrentBlock().Header(), nil
	}
	return b.etrue.blockchain.GetHeaderByNumber(uint64(blockNr)), nil
}

// HeaderByHash returns header of fast chain by the hash
func (b *TrueAPIBackend) HeaderByHash(ctx context.Context, hash common.Hash) (*types.Header, error) {
	return b.etrue.blockchain.GetHeaderByHash(hash), nil
}

// SnailHeaderByNumber returns Header of snail chain by the number
// rpc.PendingBlockNumber == "pending"; rpc.LatestBlockNumber == "latest" ; rpc.LatestBlockNumber == "earliest"
func (b *TrueAPIBackend) SnailHeaderByNumber(ctx context.Context, blockNr rpc.BlockNumber) (*types.SnailHeader, error) {
	// Pending block is only known by the miner
	if blockNr == rpc.PendingBlockNumber {
		block := b.etrue.miner.PendingSnailBlock()
		return block.Header(), nil
	}
	// Otherwise resolve and return the block
	if blockNr == rpc.LatestBlockNumber {
		return b.etrue.snailblockchain.CurrentBlock().Header(), nil
	}
	return b.etrue.snailblockchain.GetHeaderByNumber(uint64(blockNr)), nil
}

// BlockByNumber returns block of fast chain by the number
func (b *TrueAPIBackend) BlockByNumber(ctx context.Context, blockNr rpc.BlockNumber) (*types.Block, error) {
	// Only snailchain has miner, also return current block here for fastchain
	if blockNr == rpc.PendingBlockNumber {
		block := b.etrue.blockchain.CurrentBlock()
		return block, nil
	}
	// Otherwise resolve and return the block
	if blockNr == rpc.LatestBlockNumber {
		return b.etrue.blockchain.CurrentBlock(), nil
	}
	return b.etrue.blockchain.GetBlockByNumber(uint64(blockNr)), nil
}

// SnailBlockByNumber returns block of snial chain by the number
func (b *TrueAPIBackend) SnailBlockByNumber(ctx context.Context, blockNr rpc.BlockNumber) (*types.SnailBlock, error) {
	// Pending block is only known by the miner
	if blockNr == rpc.PendingBlockNumber {
		block := b.etrue.miner.PendingSnailBlock()
		return block, nil
	}
	// Otherwise resolve and return the block
	if blockNr == rpc.LatestBlockNumber {
		return b.etrue.snailblockchain.CurrentBlock(), nil
	}
	return b.etrue.snailblockchain.GetBlockByNumber(uint64(blockNr)), nil
}

// StateAndHeaderByNumber returns the state of block by the number
func (b *TrueAPIBackend) StateAndHeaderByNumber(ctx context.Context, blockNr rpc.BlockNumber) (*state.StateDB, *types.Header, error) {
	// Pending state is only known by the miner
	if blockNr == rpc.PendingBlockNumber {
		state, _ := b.etrue.blockchain.State()
		block := b.etrue.blockchain.CurrentBlock()
		return state, block.Header(), nil
	}
	// Otherwise resolve the block number and return its state
	header, err := b.HeaderByNumber(ctx, blockNr)
	if header == nil || err != nil {
		return nil, nil, err
	}
	stateDb, err := b.etrue.BlockChain().StateAt(header.Root)
	return stateDb, header, err
}

// GetBlock returns the block by the block's hash
func (b *TrueAPIBackend) GetBlock(ctx context.Context, hash common.Hash) (*types.Block, error) {
	return b.etrue.blockchain.GetBlockByHash(hash), nil
}

// GetSnailBlock returns the snail block by the block's hash
func (b *TrueAPIBackend) GetSnailBlock(ctx context.Context, hash common.Hash) (*types.SnailBlock, error) {
	return b.etrue.snailblockchain.GetBlockByHash(hash), nil
}

// GetFruit returns the fruit by the block's hash
func (b *TrueAPIBackend) GetFruit(ctx context.Context, fastblockHash common.Hash) (*types.SnailBlock, error) {
	return b.etrue.snailblockchain.GetFruit(fastblockHash), nil
}

// GetReceipts returns the Receipt details by txhash
func (b *TrueAPIBackend) GetReceipts(ctx context.Context, hash common.Hash) (types.Receipts, error) {
	if number := rawdb.ReadHeaderNumber(b.etrue.chainDb, hash); number != nil {
		return rawdb.ReadReceipts(b.etrue.chainDb, hash, *number), nil
	}
	return nil, nil
}

// GetLogs returns the logs by txhash
func (b *TrueAPIBackend) GetLogs(ctx context.Context, hash common.Hash) ([][]*types.Log, error) {
	number := rawdb.ReadHeaderNumber(b.etrue.chainDb, hash)
	if number == nil {
		return nil, nil
	}
	receipts := rawdb.ReadReceipts(b.etrue.chainDb, hash, *number)
	if receipts == nil {
		return nil, nil
	}
	logs := make([][]*types.Log, len(receipts))
	for i, receipt := range receipts {
		logs[i] = receipt.Logs
	}
	return logs, nil
}

// GetTd returns the total diffcult with block height by blockhash
func (b *TrueAPIBackend) GetTd(blockHash common.Hash) *big.Int {
	return b.etrue.snailblockchain.GetTdByHash(blockHash)
}

// GetEVM returns the EVM
func (b *TrueAPIBackend) GetEVM(ctx context.Context, msg core.Message, state *state.StateDB, header *types.Header, vmCfg vm.Config) (*vm.EVM, func() error, error) {
	state.SetBalance(msg.From(), math.MaxBig256)
	vmError := func() error { return nil }

	context := core.NewEVMContext(msg, header, b.etrue.BlockChain(), nil, nil)
	return vm.NewEVM(context, state, b.etrue.chainConfig, vmCfg), vmError, nil
}

// SubscribeRemovedLogsEvent registers a subscription of RemovedLogsEvent in fast blockchain
func (b *TrueAPIBackend) SubscribeRemovedLogsEvent(ch chan<- types.RemovedLogsEvent) event.Subscription {
	return b.etrue.BlockChain().SubscribeRemovedLogsEvent(ch)
}

// SubscribeChainEvent registers a subscription of chainEvnet in fast blockchain
func (b *TrueAPIBackend) SubscribeChainEvent(ch chan<- types.FastChainEvent) event.Subscription {
	return b.etrue.BlockChain().SubscribeChainEvent(ch)
}

// SubscribeChainHeadEvent registers a subscription of chainHeadEvnet in fast blockchain
func (b *TrueAPIBackend) SubscribeChainHeadEvent(ch chan<- types.FastChainHeadEvent) event.Subscription {
	return b.etrue.BlockChain().SubscribeChainHeadEvent(ch)
}

// SubscribeChainSideEvent registers a subscription of chainSideEvnet in fast blockchain,deprecated
func (b *TrueAPIBackend) SubscribeChainSideEvent(ch chan<- types.FastChainSideEvent) event.Subscription {
	return b.etrue.BlockChain().SubscribeChainSideEvent(ch)
}

// SubscribeLogsEvent registers a subscription of log in fast blockchain
func (b *TrueAPIBackend) SubscribeLogsEvent(ch chan<- []*types.Log) event.Subscription {
	return b.etrue.BlockChain().SubscribeLogsEvent(ch)
}

// GetReward returns the Reward info by number in fastchain
func (b *TrueAPIBackend) GetReward(number int64) *types.BlockReward {
	if number < 0 {
		return b.etrue.blockchain.CurrentReward()
	}
	return b.etrue.blockchain.GetBlockReward(uint64(number))
}

// GetSnailRewardContent returns the Reward content by number in Snailchain
func (b *TrueAPIBackend) GetSnailRewardContent(snailNumber rpc.BlockNumber) *types.SnailRewardContenet {
	return b.etrue.agent.GetSnailRewardContent(uint64(snailNumber))
}

func (b *TrueAPIBackend) GetChainRewardContent(blockNr rpc.BlockNumber) *types.ChainReward {
	sheight := uint64(blockNr)
	return b.etrue.blockchain.GetRewardInfos(sheight)
}

<<<<<<< HEAD
// GetCommittee returns the Committee info by committee number

func (b *TrueAPIBackend) GetStateChangeByFastNumber(ctx context.Context,
	fastNumber rpc.BlockNumber) *types.BalanceChange {
	fmt.Println("go into fastNumber")
	header, err := b.HeaderByNumber(ctx, fastNumber)
	if header == nil || err != nil {
		return nil
	}
	stateDb, err := b.etrue.BlockChain().StateAt(header.Root)
	//var addrWithBalance = stateDb.Balances() //map[common.Address]*big.Int
	var addrWithBalance = stateDb.Balances() //map[common.Address]*big.Int
	return &types.BalanceChange{addrWithBalance}
=======
// GetStateChangeByFastNumber returns the Committee info by committee number
func (b *TrueAPIBackend) GetStateChangeByFastNumber(fastNumber rpc.BlockNumber) *types.BlockBalance {
	return b.etrue.blockchain.GetBalanceInfos(uint64(fastNumber))
>>>>>>> a0b16ed9
}

func (b *TrueAPIBackend) GetBalanceChangeBySnailNumber(snailNumber rpc.BlockNumber) *types.BalanceChangeContent {
	fmt.Println("go into GetBalanceChangeBySnailNumber")
	var sBlock = b.etrue.SnailBlockChain().GetBlockByNumber(uint64(snailNumber))
	state, _ := b.etrue.BlockChain().State()
	var (
		addrWithBalance          = make(map[common.Address]*big.Int)
		committeeAddrWithBalance = make(map[common.Address]*big.Int)
		blockFruits              = sBlock.Body().Fruits
		blockFruitsLen           = big.NewInt(int64(len(blockFruits)))
	)
	if blockFruitsLen.Uint64() == 0 {
		return nil
	}
	//snailBlock miner's award
	var balance = state.GetBalance(sBlock.Coinbase())
	addrWithBalance[sBlock.Coinbase()] = balance

	for _, fruit := range blockFruits {
		if addrWithBalance[fruit.Coinbase()] == nil {
			addrWithBalance[fruit.Coinbase()] = state.GetBalance(fruit.Coinbase())
		}
		var committeeMembers = b.etrue.election.GetCommittee(fruit.FastNumber())

		for _, cm := range committeeMembers {
			if committeeAddrWithBalance[cm.Coinbase] == nil {
				committeeAddrWithBalance[cm.Coinbase] = state.GetBalance(cm.Coinbase)
			}
		}
	}
<<<<<<< HEAD
	log.Error("committeeMembers info", "committeeAddrWithBalance.length", len(committeeAddrWithBalance))
=======
>>>>>>> a0b16ed9
	for addr, balance := range committeeAddrWithBalance {
		if addrWithBalance[addr] == nil {
			addrWithBalance[addr] = balance
		}
	}
<<<<<<< HEAD
	return &types.BalanceChange{addrWithBalance}
=======
	return &types.BalanceChangeContent{addrWithBalance}
>>>>>>> a0b16ed9
}

func (b *TrueAPIBackend) GetCommittee(number rpc.BlockNumber) (map[string]interface{}, error) {
	if number == rpc.LatestBlockNumber {
		return b.etrue.election.GetCommitteeById(new(big.Int).SetUint64(b.etrue.agent.CommitteeNumber())), nil
	}
	return b.etrue.election.GetCommitteeById(big.NewInt(number.Int64())), nil
}

func (b *TrueAPIBackend) GetCurrentCommitteeNumber() *big.Int {
	return b.etrue.election.GetCurrentCommitteeNumber()
}

// SendTx returns nil by success to add local txpool
func (b *TrueAPIBackend) SendTx(ctx context.Context, signedTx *types.Transaction) error {
	return b.etrue.txPool.AddLocal(signedTx)
}

// GetPoolTransactions returns Transactions by pending state in txpool
func (b *TrueAPIBackend) GetPoolTransactions() (types.Transactions, error) {
	pending, err := b.etrue.txPool.Pending()
	if err != nil {
		return nil, err
	}
	var txs types.Transactions
	for _, batch := range pending {
		txs = append(txs, batch...)
	}
	return txs, nil
}

// GetPoolTransaction returns Transaction by txHash in txpool
func (b *TrueAPIBackend) GetPoolTransaction(hash common.Hash) *types.Transaction {
	return b.etrue.txPool.Get(hash)
}

// GetPoolNonce returns user nonce by user address in txpool
func (b *TrueAPIBackend) GetPoolNonce(ctx context.Context, addr common.Address) (uint64, error) {
	return b.etrue.txPool.State().GetNonce(addr), nil
}

// Stats returns the count tx in txpool
func (b *TrueAPIBackend) Stats() (pending int, queued int) {
	return b.etrue.txPool.Stats()
}

func (b *TrueAPIBackend) TxPoolContent() (map[common.Address]types.Transactions, map[common.Address]types.Transactions) {
	return b.etrue.TxPool().Content()
}

// SubscribeNewTxsEvent returns the subscript event of new tx
func (b *TrueAPIBackend) SubscribeNewTxsEvent(ch chan<- types.NewTxsEvent) event.Subscription {
	return b.etrue.TxPool().SubscribeNewTxsEvent(ch)
}

// Downloader returns the fast downloader
func (b *TrueAPIBackend) Downloader() *downloader.Downloader {
	return b.etrue.Downloader()
}

// ProtocolVersion returns the version of protocol
func (b *TrueAPIBackend) ProtocolVersion() int {
	return b.etrue.EthVersion()
}

// SuggestPrice returns tht suggest gas price
func (b *TrueAPIBackend) SuggestPrice(ctx context.Context) (*big.Int, error) {
	return b.gpo.SuggestPrice(ctx)
}

// ChainDb returns tht database of fastchain
func (b *TrueAPIBackend) ChainDb() etruedb.Database {
	return b.etrue.ChainDb()
}

// EventMux returns Event locker
func (b *TrueAPIBackend) EventMux() *event.TypeMux {
	return b.etrue.EventMux()
}

// AccountManager returns Account Manager
func (b *TrueAPIBackend) AccountManager() *accounts.Manager {
	return b.etrue.AccountManager()
}

// SnailPoolContent returns snail pool content
func (b *TrueAPIBackend) SnailPoolContent() []*types.SnailBlock {
	return b.etrue.SnailPool().Content()
}

// SnailPoolInspect returns snail pool Inspect
func (b *TrueAPIBackend) SnailPoolInspect() []*types.SnailBlock {
	return b.etrue.SnailPool().Inspect()
}

// SnailPoolStats returns snail pool Stats
func (b *TrueAPIBackend) SnailPoolStats() (pending int, unVerified int) {
	return b.etrue.SnailPool().Stats()
}

// BloomStatus returns Bloom Status
func (b *TrueAPIBackend) BloomStatus() (uint64, uint64) {
	sections, _, _ := b.etrue.bloomIndexer.Sections()
	return params.BloomBitsBlocks, sections
}

// ServiceFilter make the Filter for the truechian
func (b *TrueAPIBackend) ServiceFilter(ctx context.Context, session *bloombits.MatcherSession) {
	for i := 0; i < bloomFilterThreads; i++ {
		go session.Multiplex(bloomRetrievalBatch, bloomRetrievalWait, b.etrue.bloomRequests)
	}
}<|MERGE_RESOLUTION|>--- conflicted
+++ resolved
@@ -19,7 +19,6 @@
 import (
 	"context"
 	"fmt"
-	"github.com/truechain/truechain-engineering-code/log"
 	"math/big"
 
 	"github.com/truechain/truechain-engineering-code/accounts"
@@ -249,25 +248,9 @@
 	return b.etrue.blockchain.GetRewardInfos(sheight)
 }
 
-<<<<<<< HEAD
-// GetCommittee returns the Committee info by committee number
-
-func (b *TrueAPIBackend) GetStateChangeByFastNumber(ctx context.Context,
-	fastNumber rpc.BlockNumber) *types.BalanceChange {
-	fmt.Println("go into fastNumber")
-	header, err := b.HeaderByNumber(ctx, fastNumber)
-	if header == nil || err != nil {
-		return nil
-	}
-	stateDb, err := b.etrue.BlockChain().StateAt(header.Root)
-	//var addrWithBalance = stateDb.Balances() //map[common.Address]*big.Int
-	var addrWithBalance = stateDb.Balances() //map[common.Address]*big.Int
-	return &types.BalanceChange{addrWithBalance}
-=======
 // GetStateChangeByFastNumber returns the Committee info by committee number
 func (b *TrueAPIBackend) GetStateChangeByFastNumber(fastNumber rpc.BlockNumber) *types.BlockBalance {
 	return b.etrue.blockchain.GetBalanceInfos(uint64(fastNumber))
->>>>>>> a0b16ed9
 }
 
 func (b *TrueAPIBackend) GetBalanceChangeBySnailNumber(snailNumber rpc.BlockNumber) *types.BalanceChangeContent {
@@ -299,20 +282,12 @@
 			}
 		}
 	}
-<<<<<<< HEAD
-	log.Error("committeeMembers info", "committeeAddrWithBalance.length", len(committeeAddrWithBalance))
-=======
->>>>>>> a0b16ed9
 	for addr, balance := range committeeAddrWithBalance {
 		if addrWithBalance[addr] == nil {
 			addrWithBalance[addr] = balance
 		}
 	}
-<<<<<<< HEAD
-	return &types.BalanceChange{addrWithBalance}
-=======
 	return &types.BalanceChangeContent{addrWithBalance}
->>>>>>> a0b16ed9
 }
 
 func (b *TrueAPIBackend) GetCommittee(number rpc.BlockNumber) (map[string]interface{}, error) {
