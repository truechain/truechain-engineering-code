--- conflicted
+++ resolved
@@ -101,10 +101,10 @@
 	mode SyncMode // Synchronisation mode defining the strategy used (per sync cycle)
 
 	checkpoint uint64         // Checkpoint block number to enforce head against (e.g. fast sync
-	genesis    uint64         // Genesis block number to limit sync to (e.g. light client CHT)
-	queue      *queue         // Scheduler for selecting the hashes to download
-	peers      *etrue.PeerSet // Set of active peers from which download can proceed
-	stateDB    etruedb.Database
+	genesis uint64         // Genesis block number to limit sync to (e.g. light client CHT)
+	queue   *queue         // Scheduler for selecting the hashes to download
+	peers   *etrue.PeerSet // Set of active peers from which download can proceed
+	stateDB etruedb.Database
 
 	rttEstimate   uint64 // Round trip time to target for download requests
 	rttConfidence uint64 // Confidence in the estimated RTT (unit: millionths to allow atomic ops)
@@ -215,12 +215,8 @@
 	dl := &Downloader{
 		mode:           mode,
 		stateDB:        stateDb,
-<<<<<<< HEAD
 		checkpoint:     checkpoint,
-		queue:          newQueue(),
-=======
 		queue:          newQueue(chain),
->>>>>>> 34e95715
 		peers:          etrue.NewPeerSet(),
 		rttEstimate:    uint64(rttMaxEstimate),
 		rttConfidence:  uint64(1000000),
@@ -1407,7 +1403,6 @@
 	for _, result := range results {
 		block := types.NewSnailBlockWithHeader(result.Sheader).WithBody(result.Fruits, nil)
 		fruitLen := uint64(len(result.Fruits))
-		log.Info("Snail insert downloa", "Number", block.Number(),"fruitLen",fruitLen)
 		if fruitLen > 0 {
 			fbNumber := result.Fruits[0].FastNumber().Uint64()
 			fbLastNumber := result.Fruits[fruitLen-1].FastNumber().Uint64()
@@ -1421,8 +1416,6 @@
 
 	maxSize := maxSyncSnailHeight
 	txLen := len(sblocks)
-
-	log.Info("Snail insert download","txLen",txLen)
 	if txLen > maxSize {
 		for i := 0; i < txLen; {
 			i = i + maxSize
@@ -1475,8 +1468,6 @@
 		}
 		return errInvalidChain
 	}
-
-
 	return nil
 }
 
