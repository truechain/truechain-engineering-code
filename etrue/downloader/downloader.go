// Copyright 2015 The go-ethereum Authors
// This file is part of the go-ethereum library.
//
// The go-ethereum library is free software: you can redistribute it and/or modify
// it under the terms of the GNU Lesser General Public License as published by
// the Free Software Foundation, either version 3 of the License, or
// (at your option) any later version.
//
// The go-ethereum library is distributed in the hope that it will be useful,
// but WITHOUT ANY WARRANTY; without even the implied warranty of
// MERCHANTABILITY or FITNESS FOR A PARTICULAR PURPOSE. See the
// GNU Lesser General Public License for more details.
//
// You should have received a copy of the GNU Lesser General Public License
// along with the go-ethereum library. If not, see <http://www.gnu.org/licenses/>.

// Package downloader contains the manual full chain synchronisation.
package downloader

import (
	"errors"
	"fmt"
	"github.com/truechain/truechain-engineering-code/core/rawdb"
	"github.com/truechain/truechain-engineering-code/params"
	"math/big"
	"sync"
	"sync/atomic"
	"time"

	"github.com/ethereum/go-ethereum/common"
	"github.com/ethereum/go-ethereum/log"
	"github.com/truechain/truechain-engineering-code"
	"github.com/truechain/truechain-engineering-code/core/types"
	"github.com/truechain/truechain-engineering-code/etrue/fastdownloader"
	etrue "github.com/truechain/truechain-engineering-code/etrue/types"
	"github.com/truechain/truechain-engineering-code/etruedb"
	"github.com/truechain/truechain-engineering-code/event"
	"github.com/truechain/truechain-engineering-code/metrics"
)

var (
	MaxHashFetch       = 512 // Amount of hashes to be fetched per retrieval request
	MaxBlockFetch      = 128 // Amount of blocks to be fetched per retrieval request
	MaxHeaderFetch     = 192 // Amount of block headers to be fetched per retrieval request
	MaxFastHeaderFetch = 600 // Amount of fast block headers to be fetched per retrieval request
	MaxSkeletonSize    = 128 // Number of header fetches to need for a skeleton assembly
	MaxBodyFetch       = 128 // Amount of block bodies to be fetched per retrieval request
	MaxReceiptFetch    = 256 // Amount of transaction receipts to allow fetching per request
	MaxStateFetch      = 384 // Amount of node state values to allow fetching per request

	MaxForkAncestry  = 3 * params.EpochDuration // Maximum chain reorganisation
	rttMaxEstimate   = 20 * time.Second         // Maximum round-trip time to target for download requests
	rttMinConfidence = 0.1                      // Worse confidence factor in our estimated RTT value
	ttlScaling       = 3                        // Constant scaling factor for RTT -> TTL conversion
	ttlLimit         = time.Minute              // Maximum TTL allowance to prevent reaching crazy timeouts

	qosConfidenceCap = 10   // Number of peers above which not to modify RTT confidence
	qosTuningImpact  = 0.25 // Impact that a new tuning target has on the previous value

	maxQueuedHeaders  = 32 * 1024 // [eth/62] Maximum number of headers to queue for import (DOS protection)
	maxHeadersProcess = 2048      // Number of header download results to import at once into the chain
	maxResultsProcess = 2048      // Number of content download results to import at once into the chain

	reorgProtThreshold   = 48 // Threshold number of recent blocks to disable mini reorg protection
	reorgProtHeaderDelay = 2  // Number of headers to delay delivering to cover mini reorgs

	fsHeaderSafetyNet = 2048            // Number of headers to discard in case a chain violation is detected
	fsHeaderContCheck = 3 * time.Second // Time interval to check for header continuations during state download

	maxSyncSnailHeight = 12
)

var (
	errBusy                    = errors.New("snail busy")
	errUnknownPeer             = errors.New("snail peer is unknown or unhealthy")
	errBadPeer                 = errors.New("snail action from bad peer ignored")
	errStallingPeer            = errors.New("snail peer is stalling")
	errUnsyncedPeer            = errors.New("snail unsynced peer")
	errNoPeers                 = errors.New("snail no peers to keep download active")
	errTimeout                 = errors.New("snail timeout")
	errEmptyHeaderSet          = errors.New("snail empty header set by peer")
	errPeersUnavailable        = errors.New("snail no peers available or all tried for download")
	errInvalidAncestor         = errors.New("snail retrieved ancestor is invalid")
	errInvalidChain            = errors.New("snail retrieved hash chain is invalid")
	errInvalidBlock            = errors.New("snail retrieved block is invalid")
	errInvalidBody             = errors.New("snail retrieved block body is invalid")
	errInvalidReceipt          = errors.New("snail retrieved receipt is invalid")
	errCancelBlockFetch        = errors.New("snail block download canceled (requested)")
	errCancelHeaderFetch       = errors.New("snail block header download canceled (requested)")
	errCancelBodyFetch         = errors.New("snail block body download canceled (requested)")
	errCancelReceiptFetch      = errors.New("snail receipt download canceled (requested)")
	errCancelStateFetch        = errors.New("state data download canceled (requested)")
	errCancelHeaderProcessing  = errors.New("snail header processing canceled (requested)")
	errCancelContentProcessing = errors.New("snail content processing canceled (requested)")
	errNoSyncActive            = errors.New("snail no sync active")
	errTooOld                  = errors.New("snail peer doesn't speak recent enough protocol version (need version >= 62)")
	errFruits                  = errors.New("snail fruits err")
)

type Downloader struct {
	mode SyncMode // Synchronisation mode defining the strategy used (per sync cycle)

	checkpoint uint64         // Checkpoint block number to enforce head against (e.g. fast sync
	genesis    uint64         // Genesis block number to limit sync to (e.g. light client CHT)
	queue      *queue         // Scheduler for selecting the hashes to download
	peers      *etrue.PeerSet // Set of active peers from which download can proceed
	stateDB    etruedb.Database

	rttEstimate   uint64 // Round trip time to target for download requests
	rttConfidence uint64 // Confidence in the estimated RTT (unit: millionths to allow atomic ops)

	// Statistics
	syncStatsChainOrigin uint64 // Origin block number where syncing started at
	syncStatsChainHeight uint64 // Highest block number known when syncing started

	syncStatsLock  sync.RWMutex // Lock protecting the sync stats fields
	syncStatsState stateSyncStats

	lightchain LightChain
	blockchain BlockChain

	// Callbacks
	dropPeer etrue.PeerDropFn // Drops a peer for misbehaving

	// Status
	synchroniseMock func(id string, hash common.Hash) error // Replacement for synchronise during testing
	synchronising   int32
	notified        int32
	committed       int32

	// Channels
	headerCh     chan etrue.DataPack       // [eth/62] Channel receiving inbound block headers
	bodyCh       chan etrue.DataPack       // [eth/62] Channel receiving inbound block bodies
	bodyWakeCh   chan bool                 // [eth/62] Channel to signal the block body fetcher of new tasks
	headerProcCh chan []*types.SnailHeader // [eth/62] Channel to feed the header processor new tasks

	// for stateFetcher
	stateSyncStart chan *stateSync
	trackStateReq  chan *stateReq
	stateCh        chan etrue.DataPack // [eth/63] Channel receiving inbound node state data

	// Cancellation and termination
	cancelPeer string         // Identifier of the peer currently being used as the master (cancel on drop)
	cancelCh   chan struct{}  // Channel to cancel mid-flight syncs
	cancelLock sync.RWMutex   // Lock to protect the cancel channel and peer in delivers
	cancelWg   sync.WaitGroup // Make sure all fetcher goroutines have exited.

	quitCh   chan struct{} // Quit channel to signal termination
	quitLock sync.RWMutex  // Lock to prevent double closes

	// Testing hooks
	syncInitHook    func(uint64, uint64)       // Method to call upon initiating a new sync run
	bodyFetchHook   func([]*types.SnailHeader) // Method to call upon starting a block body fetch
	chainInsertHook func([]*etrue.FetchResult) // Method to call upon inserting a chain of blocks (possibly in multiple invocations)

	fastDown     *fastdownloader.Downloader
	remoteHeader *types.Header
}

// LightChain encapsulates functions required to synchronise a light chain.
type LightChain interface {
	// HasHeader verifies a header's presence in the local chain.
	HasHeader(common.Hash, uint64) bool

	// GetHeaderByHash retrieves a header from the local chain.
	GetHeaderByHash(common.Hash) *types.SnailHeader

	// CurrentHeader retrieves the head header from the local chain.
	CurrentHeader() *types.SnailHeader

	// GetTd returns the total difficulty of a local block.
	GetTd(common.Hash, uint64) *big.Int

	// InsertHeaderChain inserts a batch of headers into the local chain.
	InsertHeaderChain([]*types.SnailHeader, [][]*types.SnailHeader, int) (int, error)

	// Rollback removes a few recently added elements from the local chain.
	Rollback([]common.Hash)
}

// BlockChain encapsulates functions required to sync a (full or fast) blockchain.
type BlockChain interface {
	LightChain

	// HasBlock verifies a block's presence in the local chain.
	HasBlock(common.Hash, uint64) bool

	// GetBlockByHash retrieves a block from the local chain.
	GetBlockByHash(common.Hash) *types.SnailBlock

	// CurrentBlock retrieves the head block from the local chain.
	CurrentBlock() *types.SnailBlock

	// CurrentFastBlock retrieves the head fast block from the local chain.
	CurrentFastBlock() *types.SnailBlock

	// InsertChain inserts a batch of blocks into the local chain.
	InsertChain(types.SnailBlocks) (int, error)

	FastInsertChain(types.SnailBlocks) (int, error)

	HasConfirmedBlock(hash common.Hash, number uint64) bool

	GetFruitsHash(header *types.SnailHeader, fruits []*types.SnailBlock) common.Hash
}

// New creates a new downloader to fetch hashes and blocks from remote peers.
func New(mode SyncMode, checkpoint uint64, stateDb etruedb.Database, mux *event.TypeMux, chain BlockChain, lightchain LightChain, dropPeer etrue.PeerDropFn, fdown *fastdownloader.Downloader) *Downloader {
	if lightchain == nil {
		lightchain = chain
	}

	dl := &Downloader{
		mode:           mode,
		stateDB:        stateDb,
		checkpoint:     checkpoint,
		queue:          newQueue(chain),
		peers:          etrue.NewPeerSet(),
		rttEstimate:    uint64(rttMaxEstimate),
		rttConfidence:  uint64(1000000),
		blockchain:     chain,
		lightchain:     lightchain,
		dropPeer:       dropPeer,
		headerCh:       make(chan etrue.DataPack, 1),
		bodyCh:         make(chan etrue.DataPack, 1),
		bodyWakeCh:     make(chan bool, 1),
		headerProcCh:   make(chan []*types.SnailHeader, 1),
		quitCh:         make(chan struct{}),
		fastDown:       fdown,
		stateCh:        make(chan etrue.DataPack),
		stateSyncStart: make(chan *stateSync),
		syncStatsState: stateSyncStats{
			processed: rawdb.ReadFastTrieProgress(stateDb),
		},
		trackStateReq: make(chan *stateReq),
	}

	go dl.qosTuner()
	go dl.stateFetcher()
	return dl

}

func (d *Downloader) SetHeader(remote *types.Header) {
	d.remoteHeader = remote
}

// Progress retrieves the synchronisation boundaries, specifically the origin
// block where synchronisation started at (may have failed/suspended); the block
// or header sync is currently at; and the latest known block which the sync targets.
//
// In addition, during the state download phase of fast synchronisation the number
// of processed and the total number of known states are also returned. Otherwise
// these are zero.
func (d *Downloader) Progress() truechain.SyncProgress {
	// Lock the current stats and return the progress
	d.syncStatsLock.RLock()
	defer d.syncStatsLock.RUnlock()

	current := uint64(0)
	switch d.mode {
	case LightSync:
		current = d.lightchain.CurrentHeader().Number.Uint64()
	default:
		current = d.blockchain.CurrentBlock().NumberU64()
	}
	f_prog := d.fastDown.Progress()

	return truechain.SyncProgress{
		StartingSnailBlock: d.syncStatsChainOrigin,
		CurrentSnailBlock:  current,
		HighestSnailBlock:  d.syncStatsChainHeight,

		StartingFastBlock: f_prog.StartingFastBlock,
		CurrentFastBlock:  f_prog.CurrentFastBlock,
		HighestFastBlock:  f_prog.HighestFastBlock,

		PulledStates: d.syncStatsState.processed,
		KnownStates:  d.syncStatsState.processed + d.syncStatsState.pending,
	}
}

// Synchronising returns whether the downloader is currently retrieving blocks.
func (d *Downloader) Synchronising() bool {
	return atomic.LoadInt32(&d.synchronising) > 0
}

// RegisterPeer injects a new download peer into the set of block source to be
// used for fetching hashes and blocks from.
func (d *Downloader) RegisterPeer(id string, version int, ip string, peer etrue.Peer) error {
	logger := log.New("peer Snail", ip)
	logger.Trace("Registering sync peer")

	if err := d.peers.Register(newPeerConnection(id, version, peer, logger)); err != nil {
		logger.Error("Failed to register sync peer", "err", err)
		return err
	}

	d.qosReduceConfidence()
	return nil
}

// RegisterLightPeer injects a light client peer, wrapping it so it appears as a regular peer.
func (d *Downloader) RegisterLightPeer(id string, version int, ip string, peer etrue.LightPeer) error {
	return d.RegisterPeer(id, version, ip, &lightPeerWrapper{peer})
}

// UnregisterPeer remove a peer from the known list, preventing any action from
// the specified peer. An effort is also made to return any pending fetches into
// the queue.
func (d *Downloader) UnregisterPeer(id string) error {
	// Unregister the peer from the active peer set and revoke any fetch tasks
	logger := log.New("peer Snail", id)
	logger.Trace("Unregistering sync peer")
	if err := d.peers.Unregister(id); err != nil {
		logger.Error("Failed to unregister sync peer", "err", err)
		return err
	}
	d.queue.Revoke(id)

	// If this peer was the master peer, abort sync immediately
	d.cancelLock.RLock()
	master := id == d.cancelPeer
	d.cancelLock.RUnlock()

	if master {
		d.cancel()
	}
	return nil
}

// Synchronise tries to sync up our local block chain with a remote peer, both
// adding various sanity checks as well as wrapping it with various log entries.
func (d *Downloader) Synchronise(id string, head common.Hash, td *big.Int, mode SyncMode) error {
	err := d.synchronise(id, head, td, mode)
	defer log.Debug("Snail Synchronise exit")
	switch err {
	case nil:
	case errBusy:
	case types.ErrSnailHeightNotYet:
	case errTimeout, errBadPeer, errStallingPeer, errUnsyncedPeer,
		errEmptyHeaderSet, errPeersUnavailable, errTooOld,
		errInvalidAncestor, errInvalidChain:
		log.Warn("Snail Synchronisation failed, dropping peer", "peer", id, "err", err)
		if d.dropPeer == nil {
			// The dropPeer method is nil when `--copydb` is used for a local copy.
			// Timeouts can occur if e.g. compaction hits at the wrong time, and can be ignored
			log.Warn("Snail Downloader wants to drop peer, but peerdrop-function is not set", "peer", id)
		} else {
			d.dropPeer(id, types.SDownloaderCall)
		}
	default:
		log.Warn("Snail Synchronisation failed, retrying", "err", err)
	}
	return err
}

// synchronise will select the peer and use it for synchronising. If an empty string is given
// it will use the best peer possible and synchronize if its TD is higher than our own. If any of the
// checks fail an error will be returned. This method is synchronous
func (d *Downloader) synchronise(id string, hash common.Hash, td *big.Int, mode SyncMode) error {
	// Mock out the synchronisation if testing

	if d.synchroniseMock != nil {
		return d.synchroniseMock(id, hash)
	}
	// Make sure only one goroutine is ever allowed past this point at once
	if !atomic.CompareAndSwapInt32(&d.synchronising, 0, 1) {
		return errBusy
	}
	defer atomic.StoreInt32(&d.synchronising, 0)

	// Post a user notification of the sync (only once per session)
	if atomic.CompareAndSwapInt32(&d.notified, 0, 1) {
		log.Info("Snail Block synchronisation started")
	}
	// Reset the queue, peer set and wake channels to clean any internal leftover state
	d.queue.Reset()
	d.peers.Reset()

	for _, ch := range []chan bool{d.bodyWakeCh} {
		select {
		case <-ch:
		default:
		}
	}
	for _, ch := range []chan etrue.DataPack{d.headerCh, d.bodyCh} {
		for empty := false; !empty; {
			select {
			case <-ch:
			default:
				empty = true
			}
		}
	}
	for empty := false; !empty; {
		select {
		case <-d.headerProcCh:
		default:
			empty = true
		}
	}
	// Create cancel channel for aborting mid-flight and mark the master peer
	d.cancelLock.Lock()
	d.cancelCh = make(chan struct{})
	d.cancelPeer = id
	d.cancelLock.Unlock()

	defer d.Cancel() // No matter what, we can't leave the cancel channel open

	// Set the requested sync mode, unless it's forbidden
	d.mode = mode

	// Retrieve the origin peer and initiate the downloading process
	p := d.peers.Peer(id)
	if p == nil {
		log.Warn("Snail Synchronise err", "id", id)
		return errUnknownPeer
	}
	return d.syncWithPeer(p, hash, td)
}

// syncWithPeer starts a block synchronization based on the hash chain from the
// specified peer and head hash.
func (d *Downloader) syncWithPeer(p etrue.PeerConnection, hash common.Hash, td *big.Int) (err error) {

	if p.GetVersion() < 62 {
		return errTooOld
	}

	log.Debug("Snail Synchronising with the network", "peer", p.GetID(), "etrue", p.GetVersion(), "head", hash, "td", td, "mode", d.mode)
	defer func(start time.Time) {
		log.Debug("Snail Synchronisation terminated", "elapsed", time.Since(start))
	}(time.Now())

	// Look up the sync boundaries: the common ancestor and the target block
	latest, err := d.fetchHeight(p)
	if err != nil {
		return err
	}
	height := latest.Number.Uint64()

	origin, err := d.findAncestor(p, latest)
	if err != nil {
		return err
	}
	d.syncStatsLock.Lock()
	if d.syncStatsChainHeight <= origin || d.syncStatsChainOrigin > origin {
		d.syncStatsChainOrigin = origin
	}
	d.syncStatsChainHeight = height
	d.syncStatsLock.Unlock()

	// Ensure our origin point is below any fast sync pivot point
	pivot := uint64(0)

	d.committed = 1
	if d.mode == FastSync && pivot != 0 {
		d.committed = 0
	}

	// Initiate the sync using a concurrent header and content retrieval algorithm
	d.queue.Prepare(origin+1, d.mode)
	if d.syncInitHook != nil {
		d.syncInitHook(origin, height)
	}

	fetchers := []func() error{
		func() error { return d.fetchHeaders(p, origin+1, pivot) }, // Headers are always retrieved
		func() error { return d.fetchBodies(origin + 1) },          // Bodies are retrieved during normal and fast sync
		func() error { return d.processHeaders(origin+1, pivot, td) },
	}

	//p PeerConnection, hash common.Hash, td *big.Int mode SyncMode,origin uint64, height uint64
	fetchers = append(fetchers, func() error { return d.processFullSyncContent(p, hash, td, latest) })

	return d.spawnSync(fetchers)
}

// spawnSync runs d.process and all given fetcher functions to completion in
// separate goroutines, returning the first error that appears.
func (d *Downloader) spawnSync(fetchers []func() error) error {
	errc := make(chan error, len(fetchers))
	d.cancelWg.Add(len(fetchers))
	for _, fn := range fetchers {
		fn := fn
		go func() {
			defer d.cancelWg.Done()
			errc <- fn()
		}()
	}
	// Wait for the first error, then terminate the others.
	var err error
	for i := 0; i < len(fetchers); i++ {
		if i == len(fetchers)-1 {
			// Close the queue when all fetchers have exited.
			// This will cause the block processor to end when
			// it has processed the queue.
			d.queue.Close()
		}
		if err = <-errc; err != nil {
			break
		}
	}

	d.queue.Close()
	d.Cancel()
	return err
}

// cancel aborts all of the operations and resets the queue. However, cancel does
// not wait for the running download goroutines to finish. This method should be
// used when cancelling the downloads from inside the downloader.
func (d *Downloader) cancel() {
	// Close the current cancel channel
	d.cancelLock.Lock()
	if d.cancelCh != nil {
		select {
		case <-d.cancelCh:
			// Channel was already closed
		default:
			close(d.cancelCh)
		}
	}
	d.cancelLock.Unlock()
}

// Cancel aborts all of the operations and waits for all download goroutines to
// finish before returning.
func (d *Downloader) Cancel() {
	d.fastDown.Cancel()
	d.cancel()
	d.cancelWg.Wait()
}

// Terminate interrupts the downloader, canceling all pending operations.
// The downloader cannot be reused after calling Terminate.
func (d *Downloader) Terminate() {
	// Close the termination channel (make sure double close is allowed)
	d.quitLock.Lock()
	select {
	case <-d.quitCh:
	default:
		close(d.quitCh)
	}
	d.quitLock.Unlock()

	// Cancel any pending download requests
	d.Cancel()
}

// fetchHeight retrieves the head header of the remote peer to aid in estimating
// the total time a pending synchronisation would take.
func (d *Downloader) fetchHeight(p etrue.PeerConnection) (*types.SnailHeader, error) {
	p.GetLog().Debug("Retrieving remote chain height")

	// Request the advertised remote head block and wait for the response
	head, _ := p.GetPeer().Head()
	go p.GetPeer().RequestHeadersByHash(head, 1, 0, false, false)

	ttl := d.requestTTL()
	timeout := time.After(ttl)
	for {
		select {
		case <-d.cancelCh:
			return nil, errCancelBlockFetch

		case packet := <-d.headerCh:
			// Discard anything not from the origin peer
			if packet.PeerId() != p.GetID() {
				log.Debug("Snail Received headers from incorrect peer", "peer", packet.PeerId())
				break
			}
			// Make sure the peer actually gave something valid
			headers := packet.(*headerPack).headers
			if len(headers) != 1 {
				p.GetLog().Debug("Multiple headers for single request", "headers", len(headers))
				return nil, errBadPeer
			}
			head := headers[0]
			if d.mode == FastSync && head.Number.Uint64() < d.checkpoint {
				p.GetLog().Warn("Remote head below checkpoint", "number", head.Number, "hash", head.Hash())
				return nil, errUnsyncedPeer
			}
			p.GetLog().Debug("Remote head header identified", "number", head.Number, "hash", head.Hash())
			return head, nil

		case <-timeout:
			p.GetLog().Debug("Waiting for head header timed out", "elapsed", ttl)
			return nil, errTimeout

		case <-d.bodyCh:
		}
	}
}

// calculateRequestSpan calculates what headers to request from a peer when trying to determine the
// common ancestor.
// It returns parameters to be used for peer.RequestHeadersByNumber:
//  from - starting block number
//  count - number of headers to request
//  skip - number of headers to skip
// and also returns 'max', the last block which is expected to be returned by the remote peers,
// given the (from,count,skip)
func calculateRequestSpan(remoteHeight, localHeight uint64) (int64, int, int, uint64) {
	var (
		from     int
		count    int
		MaxCount = MaxHeaderFetch / 16 //12
	)
	// requestHead is the highest block that we will ask for. If requestHead is not offset,
	// the highest block that we will get is 16 blocks back from head, which means we
	// will fetch 14 or 15 blocks unnecessarily in the case the height difference
	// between us and the peer is 1-2 blocks, which is most common
	requestHead := int(remoteHeight) - 1
	if requestHead < 0 {
		requestHead = 0
	}
	// requestBottom is the lowest block we want included in the query
	// Ideally, we want to include just below own head
	requestBottom := int(localHeight - 1)
	if requestBottom < 0 {
		requestBottom = 0
	}
	totalSpan := requestHead - requestBottom
	span := 1 + totalSpan/MaxCount
	if span < 2 {
		span = 2
	}
	if span > 16 {
		span = 16
	}

	count = 1 + totalSpan/span
	if count > MaxCount {
		count = MaxCount
	}
	if count < 2 {
		count = 2
	}
	from = requestHead - (count-1)*span
	if from < 0 {
		from = 0
	}
	max := from + (count-1)*span
	return int64(from), count, span - 1, uint64(max)
}

// findAncestor tries to locate the common ancestor link of the local chain and
// a remote peers blockchain. In the general case when our node was in sync and
// on the correct chain, checking the top N links should already get us a match.
// In the rare scenario when we ended up on a long reorganisation (i.e. none of
// the head links match), we do a binary search to find the common ancestor.
func (d *Downloader) findAncestor(p etrue.PeerConnection, remoteHeader *types.SnailHeader) (uint64, error) {
	// Figure out the valid ancestor range to prevent rewrite attacks
	var (
		floor        = int64(-1)
		localHeight  uint64
		remoteHeight = remoteHeader.Number.Uint64()
	)

	switch d.mode {
	case LightSync:
		localHeight = d.lightchain.CurrentHeader().Number.Uint64()
	default:
		localHeight = d.blockchain.CurrentBlock().NumberU64()
	}

	p.GetLog().Debug("Looking for common ancestor", "local", localHeight, "remote", remoteHeight)
	if localHeight >= MaxForkAncestry || d.mode == LightSync {
		// We're above the max reorg threshold, find the earliest fork point
		floor = int64(localHeight - MaxForkAncestry)

		// If we're doing a light sync, ensure the floor doesn't go below the CHT, as
		// all headers before that point will be missing.
		if d.mode == LightSync {
			// If we dont know the current CHT position, find it
			if d.genesis == 0 {
				header := d.lightchain.CurrentHeader()
				for header != nil {
					d.genesis = header.Number.Uint64()
					if floor >= int64(d.genesis)-1 {
						break
					}
					header = d.lightchain.GetHeaderByHash(header.ParentHash)
				}
			}
			// We already know the "genesis" block number, cap floor to that
			if floor < int64(d.genesis)-1 {
				floor = int64(d.genesis) - 1
			}
		}
	}
	from, count, skip, max := calculateRequestSpan(remoteHeight, localHeight)

	p.GetLog().Trace("Span searching for common ancestor", "count", count, "from", from, "skip", skip)
	go p.GetPeer().RequestHeadersByNumber(uint64(from), count, skip, false, false)

	// Wait for the remote response to the head fetch
	number, hash := uint64(0), common.Hash{}

	ttl := d.requestTTL()
	timeout := time.After(ttl)

	for finished := false; !finished; {
		select {
		case <-d.cancelCh:
			return 0, errCancelHeaderFetch

		case packet := <-d.headerCh:
			// Discard anything not from the origin peer
			if packet.PeerId() != p.GetID() {
				p.GetLog().Debug("Received headers from incorrect peer", "peer", packet.PeerId())
				break
			}
			// Make sure the peer actually gave something valid
			headers := packet.(*headerPack).headers
			if len(headers) == 0 {
				p.GetLog().Warn("Empty head header set")
				return 0, errEmptyHeaderSet
			}
			// Make sure the peer's reply conforms to the request
			for i, header := range headers {
				expectNumber := from + int64(i)*int64((skip+1))
				if number := header.Number.Int64(); number != expectNumber {
					p.GetLog().Warn("Head headers broke chain ordering", "index", i, "requested", expectNumber, "received", number)
					return 0, errInvalidChain
				}
			}
			// Check if a common ancestor was found
			finished = true
			for i := len(headers) - 1; i >= 0; i-- {
				// Skip any headers that underflow/overflow our requested set
				if headers[i].Number.Int64() < from || headers[i].Number.Uint64() > max {
					continue
				}
				// Otherwise check if we already know the header or not
				h := headers[i].Hash()
				n := headers[i].Number.Uint64()

				var known bool
				switch d.mode {
				case LightSync:
					known = d.lightchain.HasHeader(h, n)
				default:
					known = d.blockchain.HasConfirmedBlock(h, n)
				}
				if known {
					number, hash = n, h
					break
				}
			}

		case <-timeout:
			p.GetLog().Debug("Waiting for head header timed out", "elapsed", ttl)
			return 0, errTimeout

		case <-d.bodyCh:
			// Out of bounds delivery, ignore
		}
	}
	// If the head fetch already found an ancestor, return
	if hash != (common.Hash{}) {
		if int64(number) <= floor {
			p.GetLog().Warn("Ancestor below allowance", "number", number, "hash", hash, "allowance", floor)
			return 0, errInvalidAncestor
		}
		p.GetLog().Debug("Found common ancestor", "number", number, "hash", hash)
		return number, nil
	}
	// Ancestor not found, we need to binary search over our chain
	start, end := uint64(0), remoteHeight
	if floor > 0 {
		start = uint64(floor)
	}
	p.GetLog().Trace("Binary searching for common ancestor", "start", start, "end", end)

	for start+1 < end {
		// Split our chain interval in two, and request the hash to cross check
		check := (start + end) / 2

		ttl := d.requestTTL()
		timeout := time.After(ttl)

		go p.GetPeer().RequestHeadersByNumber(check, 1, 0, false, false)

		// Wait until a reply arrives to this request
		for arrived := false; !arrived; {
			select {
			case <-d.cancelCh:
				return 0, errCancelHeaderFetch

			case packer := <-d.headerCh:
				// Discard anything not from the origin peer
				if packer.PeerId() != p.GetID() {
					p.GetLog().Debug("Received headers from incorrect peer", "peer", packer.PeerId())
					break
				}
				// Make sure the peer actually gave something valid
				headers := packer.(*headerPack).headers
				if len(headers) != 1 {
					p.GetLog().Debug("Multiple headers for single request", "headers", len(headers))
					return 0, errBadPeer
				}
				arrived = true

				// Modify the search interval based on the response
				h := headers[0].Hash()
				n := headers[0].Number.Uint64()

				var known bool
				switch d.mode {
				case LightSync:
					known = d.lightchain.HasHeader(h, n)
				default:
					known = d.blockchain.HasConfirmedBlock(h, n)
				}
				if !known {
					end = check
					break
				}
				header := d.lightchain.GetHeaderByHash(h) // Independent of sync mode, header surely exists
				if header.Number.Uint64() != check {
					p.GetLog().Debug("Received non requested header", "number", header.Number, "hash", header.Hash(), "request", check)
					return 0, errBadPeer
				}
				start = check
				hash = h

			case <-timeout:
				p.GetLog().Debug("Waiting for search header timed out", "elapsed", ttl)
				return 0, errTimeout

			case <-d.bodyCh:
				// Out of bounds delivery, ignore
			}
		}
	}
	// Ensure valid ancestry and return
	if int64(start) <= floor {
		p.GetLog().Warn("Ancestor below allowance", "number", start, "hash", hash, "allowance", floor)
		return 0, errInvalidAncestor
	}
	p.GetLog().Debug("Found common ancestor", "number", start, "hash", hash)
	return start, nil
}

// fetchHeaders keeps retrieving headers concurrently from the number
// requested, until no more are returned, potentially throttling on the way. To
// facilitate concurrency but still protect against malicious nodes sending bad
// headers, we construct a header chain skeleton using the "origin" peer we are
// syncing with, and fill in the missing headers using anyone else. Headers from
// other peers are only accepted if they map cleanly to the skeleton. If no one
// can fill in the skeleton - not even the origin peer - it's assumed invalid and
// the origin is dropped.
func (d *Downloader) fetchHeaders(p etrue.PeerConnection, from uint64, pivot uint64) error {
	p.GetLog().Debug("Directing header downloads", "origin", from, "pivot", pivot)
	defer p.GetLog().Debug("Header download terminated")

	// Create a timeout timer, and the associated header fetcher
	skeleton := true            // Skeleton assembly phase or finishing up
	request := time.Now()       // time of the last skeleton fetch request
	timeout := time.NewTimer(0) // timer to dump a non-responsive active peer
	<-timeout.C                 // timeout channel should be initially empty
	defer timeout.Stop()

	var ttl time.Duration
	getHeaders := func(from uint64) {
		request = time.Now()

		ttl = d.requestTTL()
		timeout.Reset(ttl)

		if skeleton {
			p.GetLog().Trace("Fetching skeleton headers", "count", MaxHeaderFetch, "from", from)
			go p.GetPeer().RequestHeadersByNumber(from+uint64(MaxHeaderFetch)-1, MaxSkeletonSize, MaxHeaderFetch-1, false, false)
		} else {
			p.GetLog().Trace("Fetching full headers", "count", MaxHeaderFetch, "from", from)
			go p.GetPeer().RequestHeadersByNumber(from, MaxHeaderFetch, 0, false, false)
		}
	}
	// Start pulling the header chain skeleton until all is done
	getHeaders(from)

	for {
		select {
		case <-d.cancelCh:
			return errCancelHeaderFetch

		case packet := <-d.headerCh:
			// Make sure the active peer is giving us the skeleton headers
			if packet.PeerId() != p.GetID() {
				p.GetLog().Debug("Received skeleton from incorrect peer", "peer", packet.PeerId())
				break
			}
			headerReqTimer.UpdateSince(request)
			timeout.Stop()

			// If the skeleton's finished, pull any remaining head headers directly from the origin
			if packet.Items() == 0 && skeleton {
				skeleton = false
				getHeaders(from)
				continue
			}
			// If no more headers are inbound, notify the content fetchers and return
			if packet.Items() == 0 {
				// Don't abort header fetches while the pivot is downloading
				if atomic.LoadInt32(&d.committed) == 0 && pivot <= from {
					p.GetLog().Debug("No headers, waiting for pivot commit")
					select {
					case <-time.After(fsHeaderContCheck):
						getHeaders(from)
						continue
					case <-d.cancelCh:
						return errCancelHeaderFetch
					}
				}
				// Pivot done (or not in fast sync) and no more headers, terminate the process
				p.GetLog().Debug("No more headers available")
				select {
				case d.headerProcCh <- nil:
					return nil
				case <-d.cancelCh:
					return errCancelHeaderFetch
				}
			}
			headers := packet.(*headerPack).headers

			// If we received a skeleton batch, resolve internals concurrently
			if skeleton {
				filled, proced, err := d.fillHeaderSkeleton(from, headers)
				if err != nil {
					p.GetLog().Warn("Skeleton chain invalid", "err", err)
					return errInvalidChain
				}
				headers = filled[proced:]
				from += uint64(proced)
			} else {
				// If we're closing in on the chain head, but haven't yet reached it, delay
				// the last few headers so mini reorgs on the head don't cause invalid hash
				// chain errors.
				if n := len(headers); n > 0 {
					// Retrieve the current head we're at
					head := uint64(0)
					if d.mode == LightSync {
						head = d.lightchain.CurrentHeader().Number.Uint64()
					} else {
						head = d.blockchain.CurrentFastBlock().NumberU64()
						if full := d.blockchain.CurrentBlock().NumberU64(); head < full {
							head = full
						}
					}
					// If the head is way older than this batch, delay the last few headers
					if head+uint64(reorgProtThreshold) < headers[n-1].Number.Uint64() {
						delay := reorgProtHeaderDelay
						if delay > n {
							delay = n
						}
						headers = headers[:n-delay]
					}
				}
			}
			// Insert all the new headers and fetch the next batch
			if len(headers) > 0 {
				p.GetLog().Trace("Scheduling new headers", "count", len(headers), "from", from)
				select {
				case d.headerProcCh <- headers:
				case <-d.cancelCh:
					return errCancelHeaderFetch
				}
				from += uint64(len(headers))
				getHeaders(from)
			} else {
				// No headers delivered, or all of them being delayed, sleep a bit and retry
				p.GetLog().Trace("All headers delayed, waiting")
				select {
				case <-time.After(fsHeaderContCheck):
					getHeaders(from)
					continue
				case <-d.cancelCh:
					return errCancelHeaderFetch
				}
			}

		case <-timeout.C:
			if d.dropPeer == nil {
				// The dropPeer method is nil when `--copydb` is used for a local copy.
				// Timeouts can occur if e.g. compaction hits at the wrong time, and can be ignored
				p.GetLog().Warn("Downloader wants to drop peer, but peerdrop-function is not set", "peer", p.GetID())
				break
			}
			// Header retrieval timed out, consider the peer bad and drop
			p.GetLog().Debug("Header request timed out", "elapsed", ttl)
			headerTimeoutMeter.Mark(1)
			d.dropPeer(p.GetID(), types.SDownloaderFetchCall)

			// Finish the sync gracefully instead of dumping the gathered data though
			for _, ch := range []chan bool{d.bodyWakeCh} {
				select {
				case ch <- false:
				case <-d.cancelCh:
				}
			}
			select {
			case d.headerProcCh <- nil:
			case <-d.cancelCh:
			}
			return errBadPeer
		}
	}
}

// fillHeaderSkeleton concurrently retrieves headers from all our available peers
// and maps them to the provided skeleton header chain.
//
// Any partial results from the beginning of the skeleton is (if possible) forwarded
// immediately to the header processor to keep the rest of the pipeline full even
// in the case of header stalls.
//
// The method returns the entire filled skeleton and also the number of headers
// already forwarded for processing.
func (d *Downloader) fillHeaderSkeleton(from uint64, skeleton []*types.SnailHeader) ([]*types.SnailHeader, int, error) {
	log.Debug("Snail Filling up skeleton", "from", from)
	d.queue.ScheduleSkeleton(from, skeleton)

	var (
		deliver = func(packet etrue.DataPack) (int, error) {
			pack := packet.(*headerPack)
			return d.queue.DeliverHeaders(pack.peerID, pack.headers, d.headerProcCh)
		}
		expire   = func() map[string]int { return d.queue.ExpireHeaders(d.requestTTL()) }
		throttle = func() bool { return false }
		reserve  = func(p etrue.PeerConnection, count int) (*etrue.FetchRequest, bool, error) {
			return d.queue.ReserveHeaders(p, count), false, nil
		}
		fetch = func(p etrue.PeerConnection, req *etrue.FetchRequest) error {
			return p.FetchHeaders(req.From, MaxHeaderFetch)
		}
		capacity = func(p etrue.PeerConnection) int { return p.HeaderCapacity(d.requestRTT()) }
		setIdle  = func(p etrue.PeerConnection, accepted int) { p.SetHeadersIdle(accepted) }
	)
	err := d.fetchParts(errCancelHeaderFetch, d.headerCh, deliver, d.queue.headerContCh, expire,
		d.queue.PendingHeaders, d.queue.InFlightHeaders, throttle, reserve,
		nil, fetch, d.queue.CancelHeaders, capacity, d.peers.HeaderIdlePeers, setIdle, "headers")

	log.Debug("Snail Skeleton fill terminated", "err", err)

	filled, proced := d.queue.RetrieveHeaders()
	return filled, proced, err
}

// fetchBodies iteratively downloads the scheduled block bodies, taking any
// available peers, reserving a chunk of blocks for each, waiting for delivery
// and also periodically checking for timeouts.
func (d *Downloader) fetchBodies(from uint64) error {
	log.Debug("Snail Downloading block bodies", "origin", from)

	var (
		deliver = func(packet etrue.DataPack) (int, error) {
			pack := packet.(*bodyPack)
			return d.queue.DeliverBodies(pack.peerID, pack.fruit)
		}
		expire   = func() map[string]int { return d.queue.ExpireBodies(d.requestTTL()) }
		fetch    = func(p etrue.PeerConnection, req *etrue.FetchRequest) error { return p.FetchBodies(req) }
		capacity = func(p etrue.PeerConnection) int { return p.BlockCapacity(d.requestRTT()) }
		setIdle  = func(p etrue.PeerConnection, accepted int) { p.SetBodiesIdle(accepted) }
	)
	err := d.fetchParts(errCancelBodyFetch, d.bodyCh, deliver, d.bodyWakeCh, expire,
		d.queue.PendingBlocks, d.queue.InFlightBlocks, d.queue.ShouldThrottleBlocks, d.queue.ReserveBodies,
		d.bodyFetchHook, fetch, d.queue.CancelBodies, capacity, d.peers.BodyIdlePeers, setIdle, "bodies")

	log.Debug("Snail Block body download terminated", "err", err)
	return err
}

// fetchParts iteratively downloads scheduled block parts, taking any available
// peers, reserving a chunk of fetch requests for each, waiting for delivery and
// also periodically checking for timeouts.
//
// As the scheduling/timeout logic mostly is the same for all downloaded data
// types, this method is used by each for data gathering and is instrumented with
// various callbacks to handle the slight differences between processing them.
//
// The instrumentation parameters:
//  - errCancel:   error type to return if the fetch operation is cancelled (mostly makes logging nicer)
//  - deliveryCh:  channel from which to retrieve downloaded data packets (merged from all concurrent peers)
//  - deliver:     processing callback to deliver data packets into type specific download queues (usually within `queue`)
//  - wakeCh:      notification channel for waking the fetcher when new tasks are available (or sync completed)
//  - expire:      task callback method to abort requests that took too long and return the faulty peers (traffic shaping)
//  - pending:     task callback for the number of requests still needing download (detect completion/non-completability)
//  - inFlight:    task callback for the number of in-progress requests (wait for all active downloads to finish)
//  - throttle:    task callback to check if the processing queue is full and activate throttling (bound memory use)
//  - reserve:     task callback to reserve new download tasks to a particular peer (also signals partial completions)
//  - fetchHook:   tester callback to notify of new tasks being initiated (allows testing the scheduling logic)
//  - fetch:       network callback to actually send a particular download request to a physical remote peer
//  - cancel:      task callback to abort an in-flight download request and allow rescheduling it (in case of lost peer)
//  - capacity:    network callback to retrieve the estimated type-specific bandwidth capacity of a peer (traffic shaping)
//  - idle:        network callback to retrieve the currently (type specific) idle peers that can be assigned tasks
//  - setIdle:     network callback to set a peer back to idle and update its estimated capacity (traffic shaping)
//  - kind:        textual label of the type being downloaded to display in log mesages
func (d *Downloader) fetchParts(errCancel error, deliveryCh chan etrue.DataPack, deliver func(etrue.DataPack) (int, error), wakeCh chan bool,
	expire func() map[string]int, pending func() int, inFlight func() bool, throttle func() bool, reserve func(etrue.PeerConnection, int) (*etrue.FetchRequest, bool, error),
	fetchHook func([]*types.SnailHeader), fetch func(etrue.PeerConnection, *etrue.FetchRequest) error, cancel func(*etrue.FetchRequest), capacity func(etrue.PeerConnection) int,
	idle func() ([]etrue.PeerConnection, int), setIdle func(etrue.PeerConnection, int), kind string) error {

	// Create a ticker to detect expired retrieval tasks
	ticker := time.NewTicker(100 * time.Millisecond)
	defer ticker.Stop()

	update := make(chan struct{}, 1)

	// Prepare the queue and fetch block parts until the block header fetcher's done
	finished := false
	for {
		select {
		case <-d.cancelCh:
			return errCancel

		case packet := <-deliveryCh:
			// If the peer was previously banned and failed to deliver its pack
			// in a reasonable time frame, ignore its message.
			log.Debug("Snail deliver", "id", packet.PeerId(), "type", kind, "pending", pending(), "count", packet.Stats())
			if peer := d.peers.Peer(packet.PeerId()); peer != nil {
				// Deliver the received chunk of data and check chain validity
				accepted, err := deliver(packet)
				if err == errInvalidChain {
					return err
				}
				// Unless a peer delivered something completely else than requested (usually
				// caused by a timed out request which came through in the end), set it to
				// idle. If the delivery's stale, the peer should have already been idled.
				if err != errStaleDelivery {
					setIdle(peer, accepted)
				}
				// Issue a log to the user to see what's going on
				switch {
				case err == nil && packet.Items() == 0:
					peer.GetLog().Trace("Requested snail data not delivered", "type", kind)
				case err == nil:
					peer.GetLog().Trace("Delivered new batch of snail data", "type", kind, "count", packet.Stats(), "pending", pending())
				default:
					peer.GetLog().Trace("Failed to deliver retrieved snail data", "type", kind, "err", err)
				}
			}
			// Blocks assembled, try to update the progress
			select {
			case update <- struct{}{}:
			default:
			}

		case cont := <-wakeCh:
			// The header fetcher sent a continuation flag, check if it's done
			if !cont {
				finished = true
			}
			// Headers arrive, try to update the progress
			select {
			case update <- struct{}{}:
			default:
			}

		case <-ticker.C:
			// Sanity check update the progress
			select {
			case update <- struct{}{}:
			default:
			}

		case <-update:
			// Short circuit if we lost all our peers
			if d.peers.Len() == 0 {
				return errNoPeers
			}
			// Check for fetch request timeouts and demote the responsible peers
			for pid, fails := range expire() {
				if peer := d.peers.Peer(pid); peer != nil {
					// If a lot of retrieval elements expired, we might have overestimated the remote peer or perhaps
					// ourselves. Only reset to minimal throughput but don't drop just yet. If even the minimal times
					// out that sync wise we need to get rid of the peer.
					//
					// The reason the minimum threshold is 2 is because the downloader tries to estimate the bandwidth
					// and latency of a peer separately, which requires pushing the measures capacity a bit and seeing
					// how response times reacts, to it always requests one more than the minimum (i.e. min 2).
					if fails > 2 {
						peer.GetLog().Trace("Data delivery timed out", "type", kind)
						setIdle(peer, 0)
					} else {
						peer.GetLog().Debug("Stalling delivery,snail dropping", "type", kind)
						if d.dropPeer == nil {
							// The dropPeer method is nil when `--copydb` is used for a local copy.
							// Timeouts can occur if e.g. compaction hits at the wrong time, and can be ignored
							peer.GetLog().Warn("Downloader wants to drop peer, but peerdrop-function is not set", "peer", pid)
						} else {
							peer.GetLog().Warn("drop peer snail fetchParts", "id", peer.GetPeer(), "type", kind, "fails", fails)
							d.dropPeer(pid, types.SDownloaderPartCall)
						}
					}
				}
			}
			// If there's nothing more to fetch, wait or terminate
			if pending() == 0 {
				if !inFlight() && finished {
					log.Debug("Snail Data fetching completed", "type", kind)
					return nil
				}
				break
			}
			// Send a download request to all idle peers, until throttled
			progressed, throttled, running := false, false, inFlight()
			idles, total := idle()

			for _, peer := range idles {
				// Short circuit if throttling activated
				if throttle() {
					throttled = true
					break
				}
				// Short circuit if there is no more available task.
				if pending() == 0 {
					break
				}
				// Reserve a chunk of fetches for a peer. A nil can mean either that
				// no more headers are available, or that the peer is known not to
				// have them.
				request, progress, err := reserve(peer, capacity(peer))
				if err != nil {
					return err
				}
				if progress {
					progressed = true
				}
				if request == nil {
					continue
				}
				if request.From > 0 {
					peer.GetLog().Trace("Requesting new batch of data", "type", kind, "pending", pending(), "progress", progress, "from", request.From)
				} else {
					peer.GetLog().Trace("Requesting new batch of data", "type", kind, "pending", pending(), "count", len(request.Sheaders), "progress", progress, "from", request.Sheaders[0].Number)
				}
				// Fetch the chunk and make sure any errors return the hashes to the queue
				if fetchHook != nil {
					fetchHook(request.Sheaders)
				}
				if err := fetch(peer, request); err != nil {
					// Although we could try and make an attempt to fix this, this error really
					// means that we've double allocated a fetch task to a peer. If that is the
					// case, the internal state of the downloader and the queue is very wrong so
					// better hard crash and note the error instead of silently accumulating into
					// a much bigger issue.
					panic(fmt.Sprintf("Snail %v: %s fetch assignment failed", peer, kind))
				}
				running = true
			}
			// Make sure that we have peers available for fetching. If all peers have been tried
			// and all failed throw an error
			if !progressed && !throttled && !running && len(idles) == total && pending() > 0 {
				return errPeersUnavailable
			}
		}
	}
}

// processHeaders takes batches of retrieved headers from an input channel and
// keeps processing and scheduling them into the header chain and downloader's
// queue until the stream ends or a failure occurs.
func (d *Downloader) processHeaders(origin uint64, pivot uint64, td *big.Int) error {
	// Keep a count of uncertain headers to roll back
	rollback := []*types.SnailHeader{}
	defer func() {
		if len(rollback) > 0 {
			// Flatten the headers and roll them back
			hashes := make([]common.Hash, len(rollback))
			for i, header := range rollback {
				hashes[i] = header.Hash()
			}
			lastHeader, lastFastBlock, lastBlock := d.lightchain.CurrentHeader().Number, common.Big0, common.Big0
			if d.mode != LightSync {
				lastFastBlock = d.blockchain.CurrentFastBlock().Number()
				lastBlock = d.blockchain.CurrentBlock().Number()
			}
			d.lightchain.Rollback(hashes)
			curFastBlock, curBlock := common.Big0, common.Big0
			if d.mode != LightSync {
				curFastBlock = d.blockchain.CurrentFastBlock().Number()
				curBlock = d.blockchain.CurrentBlock().Number()
			}
			log.Warn("Snail Rolled back headers", "count", len(hashes),
				"header", fmt.Sprintf("%d->%d", lastHeader, d.lightchain.CurrentHeader().Number),
				"fast", fmt.Sprintf("%d->%d", lastFastBlock, curFastBlock),
				"block", fmt.Sprintf("%d->%d", lastBlock, curBlock))
		}
	}()

	// Wait for batches of headers to process
	gotHeaders := false

	for {
		select {
		case <-d.cancelCh:
			return errCancelHeaderProcessing

		case headers := <-d.headerProcCh:
			log.Debug("ProcessHeaders Snail Terminate", "headers", len(headers), "headerProcCh", len(d.headerProcCh), "PendingBlocks", d.queue.PendingBlocks())
			// Terminate header processing if we synced up
			if len(headers) == 0 {
				// Notify everyone that headers are fully processed
				for _, ch := range []chan bool{d.bodyWakeCh} {
					select {
					case ch <- false:
					case <-d.cancelCh:
					}
				}
				// If no headers were retrieved at all, the peer violated its TD promise that it had a
				// better chain compared to ours. The only exception is if its promised blocks were
				// already imported by other means (e.g. fecher):
				//
				// R <remote peer>, L <local node>: Both at block 10
				// R: Mine block 11, and propagate it to L
				// L: Queue block 11 for import
				// L: Notice that R's head and TD increased compared to ours, start sync
				// L: Import of block 11 finishes
				// L: Sync begins, and finds common ancestor at 11
				// L: Request new headers up from 11 (R's TD was higher, it must have something)
				// R: Nothing to give
				if d.mode != LightSync {
					head := d.blockchain.CurrentBlock()
					if !gotHeaders && td.Cmp(d.blockchain.GetTd(head.Hash(), head.NumberU64())) > 0 {
						return errStallingPeer
					}
				}
				// If fast or light syncing, ensure promised headers are indeed delivered. This is
				// needed to detect scenarios where an attacker feeds a bad pivot and then bails out
				// of delivering the post-pivot blocks that would flag the invalid content.
				//
				// This check cannot be executed "as is" for full imports, since blocks may still be
				// queued for processing when the header download completes. However, as long as the
				// peer gave us something useful, we're already happy/progressed (above check).
				if d.mode == LightSync {
					head := d.lightchain.CurrentHeader()
					if !gotHeaders && td.Cmp(d.lightchain.GetTd(head.Hash(), head.Number.Uint64())) > 0 {
						return errStallingPeer
					}
				}
				// Disable any rollback and return
				rollback = nil
				return nil
			}
			// Otherwise split the chunk of headers into batches and process them
			gotHeaders = true

			for len(headers) > 0 {
				// Terminate if something failed in between processing chunks
				select {
				case <-d.cancelCh:
					return errCancelHeaderProcessing
				default:
				}
				// Select the next chunk of headers to import
				limit := maxHeadersProcess
				if limit > len(headers) {
					limit = len(headers)
				}
				chunk := headers[:limit]

				// If we've reached the allowed number of pending headers, stall a bit
				for d.queue.PendingBlocks() >= maxQueuedHeaders {
					select {
					case <-d.cancelCh:
						return errCancelHeaderProcessing
					case <-time.After(time.Second):
					}
				}
				// Otherwise insert the headers for content retrieval
				inserts := d.queue.Schedule(chunk, origin)
				if len(inserts) != len(chunk) {
					log.Debug("Stale headers")
					return errBadPeer
				}
				headers = headers[limit:]
				origin += uint64(limit)
			}

			// Update the highest block number we know if a higher one is found.
			d.syncStatsLock.Lock()
			if d.syncStatsChainHeight < origin {
				d.syncStatsChainHeight = origin - 1
			}
			d.syncStatsLock.Unlock()
			log.Debug("ProcessHeaders snail over", "headers", len(headers), "origin", origin)
			// Signal the content downloaders of the availablility of new tasks
			for _, ch := range []chan bool{d.bodyWakeCh} {
				select {
				case ch <- true:
				default:
				}
			}
		}
	}
}

// processFullSyncContent takes fetch results from the queue and imports them into the chain.
func (d *Downloader) processFullSyncContent(p etrue.PeerConnection, hash common.Hash, td *big.Int, remoteHeader *types.SnailHeader) error {

	var (
		stateSync *stateSync
	)

	if d.mode == FastSync || d.mode == SnapShotSync {
		stateSync = d.SyncState(d.remoteHeader.Root)
		d.fastDown.SetSync(stateSync)
		defer stateSync.Cancel()
		go func() {
			if err := stateSync.Wait(); err != nil && err != etrue.ErrCancelStateFetch {
				d.queue.Close() // wake up Results
			}
		}()
	}

	for {
<<<<<<< HEAD
		block := false
		if d.mode == FullSync || d.mode == LightSync {
			block = true
		}
		results := d.queue.Results(block)
		if block && len(results) == 0 {
=======

		results := d.queue.Results(true)
		if len(results) == 0 {
>>>>>>> f3a966fd
			return nil
		}

		if d.chainInsertHook != nil {
			d.chainInsertHook(results)
		}
		if err := d.importBlockResults(results, p, hash, td, remoteHeader); err != nil {
			return err
		}

	}
}

func (d *Downloader) importBlockResults(results []*etrue.FetchResult, p etrue.PeerConnection, hash common.Hash, td *big.Int, remoteHeader *types.SnailHeader) error {
	// Check for any early termination requests
	if len(results) == 0 {
		return nil
	}
	select {
	case <-d.quitCh:
		return errCancelContentProcessing
	default:
	}
	// Retrieve the a batch of results to import
	first, last := results[0].Sheader, results[len(results)-1].Sheader
	log.Info("Snail insert download chain", "results", len(results),
		"firstnum", first.Number, "firsthash", first.Hash(),
		"lastnum", last.Number, "lasthash", last.Hash(),"mode",d.mode,
	)
	sblocks := []*types.SnailBlock{}
	for _, result := range results {
		block := types.NewSnailBlockWithHeader(result.Sheader).WithBody(result.Fruits, nil)
		fruitLen := uint64(len(result.Fruits))
		if fruitLen > 0 {
			fbNumber := result.Fruits[0].FastNumber().Uint64()
			fbLastNumber := result.Fruits[fruitLen-1].FastNumber().Uint64()

			if fbLastNumber < fbNumber || fbNumber < 1 {
				return errFruits
			}
			sblocks = append(sblocks, block)
		}
	}

	maxSize := maxSyncSnailHeight
	txLen := len(sblocks)
<<<<<<< HEAD
=======

>>>>>>> f3a966fd
	if txLen > maxSize {
		for i := 0; i < txLen; {
			i = i + maxSize
			if i <= txLen {
				if err := d.importBlockAndSyncFast(sblocks[:maxSize], p, hash); err != nil {
					return err
				}
				sblocks = append(sblocks[:0], sblocks[maxSize:]...)
			} else {
				if err := d.importBlockAndSyncFast(sblocks[:txLen%maxSize], p, hash); err != nil {
					return err
				}
			}
		}
	} else if len(sblocks) > 0 {
		if err := d.importBlockAndSyncFast(sblocks, p, hash); err != nil {
			return err
		}
	}

	return nil
}

func (d *Downloader) importBlockAndSyncFast(blocks []*types.SnailBlock, p etrue.PeerConnection, hash common.Hash) error {
	firstB := blocks[0]
	fbNumber := firstB.Fruits()[0].FastNumber().Uint64()

	result := blocks[len(blocks)-1]
	fruitLen := uint64(len(result.Fruits()))
	fbLastNumber := result.Fruits()[fruitLen-1].FastNumber().Uint64()
	log.Info("Sync fast blocks", "fbNumber", fbNumber, "fbLastNumber", fbLastNumber, "first snail", firstB.Number(), "last snail", result.Number(),"mode",d.mode)
	if err := d.SyncFast(p.GetID(), hash, fbLastNumber, d.mode); err != nil {
		return err
	}

	switch d.mode {
	case FastSync:
	case SnapShotSync:
		if index, err := d.blockchain.FastInsertChain(blocks); err != nil {
			log.Error("Snail Fastdownloaded item processing failed", "number", blocks[index].NumberU64(), "hash", blocks[index].Hash(), "err", err)
			if err == types.ErrSnailHeightNotYet {
				return err
			}
			return errInvalidChain
		}
		return nil
<<<<<<< HEAD
	case FullSync:
		if index, err := d.blockchain.InsertChain(blocks); err != nil {
			log.Error("Snail downloaded item processing failed", "number", blocks[index].Number, "hash", blocks[index].Hash(), "err", err)
			if err == types.ErrSnailHeightNotYet {
				return err
			}
			return errInvalidChain
		}
	case LightSync:
		// Deliver them all to the downloader for queuing
		heads := make([]*types.SnailHeader, len(blocks))
		fruitHeads := make([][]*types.SnailHeader, len(blocks))

		for i, block := range blocks {
			heads[i] = block.Header()
			fruitHeads[i] = block.Body().FruitsHeaders()
		}
		if index, err := d.lightchain.InsertHeaderChain(heads, fruitHeads, 100); err != nil {
			log.Error("Snail downloaded item processing failed", "number", blocks[index].Number, "hash", blocks[index].Hash(), "err", err)
			if err == types.ErrSnailHeightNotYet {
				return err
			}
			return errInvalidChain
=======
	}

	if index, err := d.blockchain.InsertChain(blocks); err != nil {
		log.Error("Snail downloaded item processing failed", "number", blocks[index].Number().Uint64(), "hash", blocks[index].Hash(), "err", err)
		if err == types.ErrSnailHeightNotYet {
			return err
>>>>>>> f3a966fd
		}
	}

	return nil
}

func (d *Downloader) SyncFast(peer string, head common.Hash, fbLastNumber uint64, mode SyncMode) (err error) {
	log.Debug("SyncFast","mode",mode)

	currentNumber := uint64(0)
	if d.mode == LightSync {
		currentNumber = d.fastDown.GetLightChain().CurrentHeader().Number.Uint64()
	} else {
		currentNumber = d.fastDown.GetBlockChain().CurrentBlock().NumberU64()
		if mode == FastSync {
			currentNumber = d.fastDown.GetBlockChain().CurrentFastBlock().NumberU64()
		} else if mode == SnapShotSync {
			currentNumber = d.fastDown.GetBlockChain().CurrentHeader().Number.Uint64()
		}
	}

	defer func(start time.Time) {
		log.Debug("SyncFast sync terminated", "elapsed", time.Since(start))
	}(time.Now())

	if fbLastNumber > currentNumber {
		log.Debug("Run fast downloader ", "fbNumLast", fbLastNumber, "currentNum", currentNumber,"mode",mode)
		if mode == SnapShotSync && fbLastNumber > d.remoteHeader.Number.Uint64() {
			mode = FastSync
		}

		errs := d.fastDown.Synchronise(peer, head, fastdownloader.SyncMode(mode), currentNumber, fbLastNumber)

		if errs != nil {
			log.Error("SyncFast failed", "err", errs, "fbNumLast", fbLastNumber, "currentNum", currentNumber)
			return errs
		}
	}
	return nil
}

// DeliverHeaders injects a new batch of block headers received from a remote
// node into the download schedule.
func (d *Downloader) DeliverHeaders(id string, headers []*types.SnailHeader) (err error) {
	return d.deliver(id, d.headerCh, &headerPack{id, headers}, headerInMeter, headerDropMeter)
}

// DeliverBodies injects a new batch of block bodies received from a remote node.
func (d *Downloader) DeliverBodies(id string, fruit [][]*types.SnailBlock) (err error) {
	return d.deliver(id, d.bodyCh, &bodyPack{id, fruit}, bodyInMeter, bodyDropMeter)
}

// DeliverNodeData injects a new batch of node state data received from a remote node.
func (d *Downloader) DeliverNodeData(id string, data [][]byte) (err error) {
	return d.deliver(id, d.stateCh, &statePack{id, data}, stateInMeter, stateDropMeter)
}

// deliver injects a new batch of data received from a remote node.
func (d *Downloader) deliver(id string, destCh chan etrue.DataPack, packet etrue.DataPack, inMeter, dropMeter metrics.Meter) (err error) {
	// Update the delivery metrics for both good and failed deliveries
	inMeter.Mark(int64(packet.Items()))
	defer func() {
		if err != nil {
			dropMeter.Mark(int64(packet.Items()))
		}
	}()
	// Deliver or abort if the sync is canceled while queuing
	d.cancelLock.RLock()
	cancel := d.cancelCh
	d.cancelLock.RUnlock()
	if cancel == nil {
		return errNoSyncActive
	}
	select {
	case destCh <- packet:
		return nil
	case <-cancel:
		return errNoSyncActive
	}
}

// qosTuner is the quality of service tuning loop that occasionally gathers the
// peer latency statistics and updates the estimated request round trip time.
func (d *Downloader) qosTuner() {
	for {
		// Retrieve the current median RTT and integrate into the previoust target RTT
		rtt := time.Duration((1-qosTuningImpact)*float64(atomic.LoadUint64(&d.rttEstimate)) + qosTuningImpact*float64(d.peers.MedianRTT()))
		atomic.StoreUint64(&d.rttEstimate, uint64(rtt))

		// A new RTT cycle passed, increase our confidence in the estimated RTT
		conf := atomic.LoadUint64(&d.rttConfidence)
		conf = conf + (1000000-conf)/2
		atomic.StoreUint64(&d.rttConfidence, conf)

		// Log the new QoS values and sleep until the next RTT
		log.Debug("Snail Recalculated downloader QoS values", "rtt", rtt, "confidence", float64(conf)/1000000.0, "ttl", d.requestTTL())
		select {
		case <-d.quitCh:
			return
		case <-time.After(rtt):
		}
	}
}

// qosReduceConfidence is meant to be called when a new peer joins the downloader's
// peer set, needing to reduce the confidence we have in out QoS estimates.
func (d *Downloader) qosReduceConfidence() {
	// If we have a single peer, confidence is always 1
	peers := uint64(d.peers.Len())
	if peers == 0 {
		// Ensure peer connectivity races don't catch us off guard
		return
	}
	if peers == 1 {
		atomic.StoreUint64(&d.rttConfidence, 1000000)
		return
	}
	// If we have a ton of peers, don't drop confidence)
	if peers >= uint64(qosConfidenceCap) {
		return
	}
	// Otherwise drop the confidence factor
	conf := atomic.LoadUint64(&d.rttConfidence) * (peers - 1) / peers
	if float64(conf)/1000000 < rttMinConfidence {
		conf = uint64(rttMinConfidence * 1000000)
	}
	atomic.StoreUint64(&d.rttConfidence, conf)

	rtt := time.Duration(atomic.LoadUint64(&d.rttEstimate))
	log.Debug("Snail Relaxed downloader QoS values", "rtt", rtt, "confidence", float64(conf)/1000000.0, "ttl", d.requestTTL())
}

// requestRTT returns the current target round trip time for a download request
// to complete in.
//
// Note, the returned RTT is .9 of the actually estimated RTT. The reason is that
// the downloader tries to adapt queries to the RTT, so multiple RTT values can
// be adapted to, but smaller ones are preferred (stabler download stream).
func (d *Downloader) requestRTT() time.Duration {
	return time.Duration(atomic.LoadUint64(&d.rttEstimate)) * 9 / 10
}

// requestTTL returns the current timeout allowance for a single download request
// to finish under.
func (d *Downloader) requestTTL() time.Duration {
	var (
		rtt  = time.Duration(atomic.LoadUint64(&d.rttEstimate))
		conf = float64(atomic.LoadUint64(&d.rttConfidence)) / 1000000.0
	)
	ttl := time.Duration(ttlScaling) * time.Duration(float64(rtt)/conf)
	if ttl > ttlLimit {
		ttl = ttlLimit
	}
	return ttl
}<|MERGE_RESOLUTION|>--- conflicted
+++ resolved
@@ -1373,7 +1373,7 @@
 				// Otherwise insert the headers for content retrieval
 				inserts := d.queue.Schedule(chunk, origin)
 				if len(inserts) != len(chunk) {
-					log.Debug("Stale headers")
+					log.Debug("Snail Stale headers")
 					return errBadPeer
 				}
 				headers = headers[limit:]
@@ -1417,18 +1417,12 @@
 	}
 
 	for {
-<<<<<<< HEAD
 		block := false
 		if d.mode == FullSync || d.mode == LightSync {
 			block = true
 		}
 		results := d.queue.Results(block)
 		if block && len(results) == 0 {
-=======
-
-		results := d.queue.Results(true)
-		if len(results) == 0 {
->>>>>>> f3a966fd
 			return nil
 		}
 
@@ -1462,6 +1456,7 @@
 	for _, result := range results {
 		block := types.NewSnailBlockWithHeader(result.Sheader).WithBody(result.Fruits, nil)
 		fruitLen := uint64(len(result.Fruits))
+		log.Info("Snail insert downloa", "Number", block.Number(),"fruitLen",fruitLen)
 		if fruitLen > 0 {
 			fbNumber := result.Fruits[0].FastNumber().Uint64()
 			fbLastNumber := result.Fruits[fruitLen-1].FastNumber().Uint64()
@@ -1475,10 +1470,8 @@
 
 	maxSize := maxSyncSnailHeight
 	txLen := len(sblocks)
-<<<<<<< HEAD
-=======
-
->>>>>>> f3a966fd
+
+	log.Info("Snail insert download","txLen",txLen)
 	if txLen > maxSize {
 		for i := 0; i < txLen; {
 			i = i + maxSize
@@ -1525,7 +1518,6 @@
 			return errInvalidChain
 		}
 		return nil
-<<<<<<< HEAD
 	case FullSync:
 		if index, err := d.blockchain.InsertChain(blocks); err != nil {
 			log.Error("Snail downloaded item processing failed", "number", blocks[index].Number, "hash", blocks[index].Hash(), "err", err)
@@ -1549,14 +1541,6 @@
 				return err
 			}
 			return errInvalidChain
-=======
-	}
-
-	if index, err := d.blockchain.InsertChain(blocks); err != nil {
-		log.Error("Snail downloaded item processing failed", "number", blocks[index].Number().Uint64(), "hash", blocks[index].Hash(), "err", err)
-		if err == types.ErrSnailHeightNotYet {
-			return err
->>>>>>> f3a966fd
 		}
 	}
 
@@ -1564,7 +1548,6 @@
 }
 
 func (d *Downloader) SyncFast(peer string, head common.Hash, fbLastNumber uint64, mode SyncMode) (err error) {
-	log.Debug("SyncFast","mode",mode)
 
 	currentNumber := uint64(0)
 	if d.mode == LightSync {
