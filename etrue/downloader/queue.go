// Copyright 2015 The go-ethereum Authors
// This file is part of the go-ethereum library.
//
// The go-ethereum library is free software: you can redistribute it and/or modify
// it under the terms of the GNU Lesser General Public License as published by
// the Free Software Foundation, either version 3 of the License, or
// (at your option) any later version.
//
// The go-ethereum library is distributed in the hope that it will be useful,
// but WITHOUT ANY WARRANTY; without even the implied warranty of
// MERCHANTABILITY or FITNESS FOR A PARTICULAR PURPOSE. See the
// GNU Lesser General Public License for more details.
//
// You should have received a copy of the GNU Lesser General Public License
// along with the go-ethereum library. If not, see <http://www.gnu.org/licenses/>.

// Contains the block download scheduler to collect download tasks and schedule
// them in an ordered, and throttled way.

package downloader

import (
	"errors"
	"fmt"
	"sync"
	"time"

	"github.com/ethereum/go-ethereum/common"
<<<<<<< HEAD
=======
	"github.com/ethereum/go-ethereum/common/prque"
>>>>>>> 9072f6bf
	"github.com/ethereum/go-ethereum/log"
	"github.com/truechain/truechain-engineering-code/core/types"
	etrue "github.com/truechain/truechain-engineering-code/etrue/types"
	"github.com/truechain/truechain-engineering-code/metrics"
)

var (
	blockCacheItems      = 8192             // Maximum number of blocks to cache before throttling the download
	blockCacheMemory     = 64 * 1024 * 1024 // Maximum amount of memory to use for block caching
	blockCacheSizeWeight = 0.1              // Multiplier to approximate the average block size based on past ones
)

var (
	errNoFetchesPending = errors.New("no fetches pending")
	errStaleDelivery    = errors.New("stale delivery")
)

// queue represents hashes that are either need fetching or are being fetched
type queue struct {
	mode SyncMode // Synchronisation mode to decide on the block parts to schedule for fetching

	// Headers are "special", they download in batches, supported by a skeleton chain
	headerHead      common.Hash                    // [eth/62] Hash of the last queued header to verify order
	headerTaskPool  map[uint64]*types.SnailHeader  // [eth/62] Pending header retrieval tasks, mapping starting indexes to skeleton headers
	headerTaskQueue *prque.Prque                   // [eth/62] Priority queue of the skeleton indexes to fetch the filling headers for
	headerPeerMiss  map[string]map[uint64]struct{} // [eth/62] Set of per-peer header batches known to be unavailable
	headerPendPool  map[string]*etrue.FetchRequest // [eth/62] Currently pending header retrieval operations
	headerResults   []*types.SnailHeader           // [eth/62] Result cache accumulating the completed headers
	headerProced    int                            // [eth/62] Number of headers already processed from the results
	headerOffset    uint64                         // [eth/62] Number of the first header in the result cache
	headerContCh    chan bool                      // [eth/62] Channel to notify when header download finishes

	// All data retrievals below are based on an already assembles header chain
	blockTaskPool  map[common.Hash]*types.SnailHeader // [eth/62] Pending block (body) retrieval tasks, mapping hashes to headers
	blockTaskQueue *prque.Prque                       // [eth/62] Priority queue of the headers to fetch the blocks (bodies) for
	blockPendPool  map[string]*etrue.FetchRequest     // [eth/62] Currently pending block (body) retrieval operations
	blockDonePool  map[common.Hash]struct{}           // [eth/62] Set of the completed block (body) fetches


	resultCache  []*etrue.FetchResult // Downloaded but not yet delivered fetch results
	resultOffset uint64               // Offset of the first cached fetch result in the block chain
	resultSize   common.StorageSize   // Approximate size of a block (exponential moving average)

	lock   *sync.Mutex
	active *sync.Cond
	closed bool
}

// newQueue creates a new download queue for scheduling block retrieval.
func newQueue() *queue {
	lock := new(sync.Mutex)
	return &queue{
		headerPendPool:   make(map[string]*etrue.FetchRequest),
		headerContCh:     make(chan bool),
		blockTaskPool:    make(map[common.Hash]*types.SnailHeader),
		blockTaskQueue:   prque.New(nil),
		blockPendPool:    make(map[string]*etrue.FetchRequest),
		blockDonePool:    make(map[common.Hash]struct{}),
		resultCache:      make([]*etrue.FetchResult, blockCacheItems),
		active:           sync.NewCond(lock),
		lock:             lock,
	}
}

// Reset clears out the queue contents.
func (q *queue) Reset() {
	q.lock.Lock()
	defer q.lock.Unlock()

	q.closed = false
	q.mode = FullSync

	q.headerHead = common.Hash{}
	q.headerPendPool = make(map[string]*etrue.FetchRequest)

	q.blockTaskPool = make(map[common.Hash]*types.SnailHeader)
	q.blockTaskQueue.Reset()
	q.blockPendPool = make(map[string]*etrue.FetchRequest)
	q.blockDonePool = make(map[common.Hash]struct{})

	q.resultCache = make([]*etrue.FetchResult, blockCacheItems)
	q.resultOffset = 0
}

// Close marks the end of the sync, unblocking WaitResults.
// It may be called even if the queue is already closed.
func (q *queue) Close() {
	q.lock.Lock()
	q.closed = true
	q.lock.Unlock()
	q.active.Broadcast()
}

// PendingHeaders retrieves the number of header requests pending for retrieval.
func (q *queue) PendingHeaders() int {
	q.lock.Lock()
	defer q.lock.Unlock()

	return q.headerTaskQueue.Size()
}

// PendingBlocks retrieves the number of block (body) requests pending for retrieval.
func (q *queue) PendingBlocks() int {
	q.lock.Lock()
	defer q.lock.Unlock()

	return q.blockTaskQueue.Size()
}



// InFlightHeaders retrieves whether there are header fetch requests currently
// in flight.
func (q *queue) InFlightHeaders() bool {
	q.lock.Lock()
	defer q.lock.Unlock()

	return len(q.headerPendPool) > 0
}

// InFlightBlocks retrieves whether there are block fetch requests currently in
// flight.
func (q *queue) InFlightBlocks() bool {
	q.lock.Lock()
	defer q.lock.Unlock()

	return len(q.blockPendPool) > 0
}



// Idle returns if the queue is fully idle or has some data still inside.
func (q *queue) Idle() bool {
	q.lock.Lock()
	defer q.lock.Unlock()

	queued := q.blockTaskQueue.Size()
	pending := len(q.blockPendPool)
	cached := len(q.blockDonePool)

	return (queued + pending + cached) == 0
}

// ShouldThrottleBlocks checks if the download should be throttled (active block (body)
// fetches exceed block cache).
func (q *queue) ShouldThrottleBlocks() bool {
	q.lock.Lock()
	defer q.lock.Unlock()

	return q.resultSlots(q.blockPendPool, q.blockDonePool) <= 0
}


// resultSlots calculates the number of results slots available for requests
// whilst adhering to both the item and the memory limit too of the results
// cache.
func (q *queue) resultSlots(pendPool map[string]*etrue.FetchRequest, donePool map[common.Hash]struct{}) int {
	// Calculate the maximum length capped by the memory limit
	limit := len(q.resultCache)
	if common.StorageSize(len(q.resultCache))*q.resultSize > common.StorageSize(blockCacheMemory) {
		limit = int((common.StorageSize(blockCacheMemory) + q.resultSize - 1) / q.resultSize)
	}
	// Calculate the number of slots already finished
	finished := 0
	for _, result := range q.resultCache[:limit] {
		if result == nil {
			break
		}
		if _, ok := donePool[result.Hash]; ok {
			finished++
		}
	}
	// Calculate the number of slots currently downloading
	pending := 0
	for _, request := range pendPool {
		for _, header := range request.Sheaders {
			if header.Number.Uint64() < q.resultOffset+uint64(limit) {
				pending++
			}
		}
	}
	// Return the free slots to distribute
	return limit - finished - pending
}

// ScheduleSkeleton adds a batch of header retrieval tasks to the queue to fill
// up an already retrieved header skeleton.
func (q *queue) ScheduleSkeleton(from uint64, skeleton []*types.SnailHeader) {
	q.lock.Lock()
	defer q.lock.Unlock()

	// No skeleton retrieval can be in progress, fail hard if so (huge implementation bug)
	if q.headerResults != nil {
		panic("skeleton assembly already in progress")
	}
	// Schedule all the header retrieval tasks for the skeleton assembly
	q.headerTaskPool = make(map[uint64]*types.SnailHeader)
	q.headerTaskQueue = prque.New(nil)
	q.headerPeerMiss = make(map[string]map[uint64]struct{}) // Reset availability to correct invalid chains
	q.headerResults = make([]*types.SnailHeader, len(skeleton)*MaxHeaderFetch)
	q.headerProced = 0
	q.headerOffset = from
	q.headerContCh = make(chan bool, 1)

	for i, header := range skeleton {
		index := from + uint64(i*MaxHeaderFetch)

		q.headerTaskPool[index] = header
		q.headerTaskQueue.Push(index, -int64(index))
	}
}

// RetrieveHeaders retrieves the header chain assemble based on the scheduled
// skeleton.
func (q *queue) RetrieveHeaders() ([]*types.SnailHeader, int) {
	q.lock.Lock()
	defer q.lock.Unlock()

	headers, proced := q.headerResults, q.headerProced
	q.headerResults, q.headerProced = nil, 0

	return headers, proced
}

// Schedule adds a set of headers for the download queue for scheduling, returning
// the new headers encountered.
func (q *queue) Schedule(headers []*types.SnailHeader, from uint64) []*types.SnailHeader {
	q.lock.Lock()
	defer q.lock.Unlock()

	// Insert all the headers prioritised by the contained block number
	inserts := make([]*types.SnailHeader, 0, len(headers))
	for _, header := range headers {
		// Make sure chain order is honoured and preserved throughout
		hash := header.Hash()
		if header.Number == nil || header.Number.Uint64() != from {
			log.Warn("Header broke chain ordering", "number", header.Number, "hash", hash, "expected", from)
			break
		}
		if q.headerHead != (common.Hash{}) && q.headerHead != header.ParentHash {
			log.Warn("Header broke chain ancestry", "number", header.Number, "hash", hash)
			break
		}
		// Make sure no duplicate requests are executed
		if _, ok := q.blockTaskPool[hash]; ok {
			log.Warn("Header  already scheduled for block fetch", "number", header.Number, "hash", hash)
			continue
		}

		// Queue the header for content retrieval
		q.blockTaskPool[hash] = header
		q.blockTaskQueue.Push(header, -int64(header.Number.Uint64()))
		inserts = append(inserts, header)
		q.headerHead = hash
		from++
	}
	return inserts
}

// Results retrieves and permanently removes a batch of fetch results from
// the cache. the result slice will be empty if the queue has been closed.
func (q *queue) Results(block bool) []*etrue.FetchResult {
	q.lock.Lock()
	defer q.lock.Unlock()
	// Count the number of items available for processing
	nproc := q.countProcessableItems()
	//log.Debug("countProcessableItems  >>>>>>>>>>>>>>> snail ", "nproc", nproc)
	for nproc == 0 && !q.closed {
		if !block {
			return nil
		}
		q.active.Wait()
		nproc = q.countProcessableItems()
	}
	//log.Debug("countProcessableItems  >>>>>>>>>>>>>>> snail exit ", "nproc", nproc)
	// Since we have a batch limit, don't pull more into "dangling" memory
	if nproc > maxResultsProcess {
		nproc = maxResultsProcess
	}
	results := make([]*etrue.FetchResult, nproc)
	copy(results, q.resultCache[:nproc])
	if len(results) > 0 {
		// Mark results as done before dropping them from the cache.
		for _, result := range results {
			hash := result.Sheader.Hash()
			delete(q.blockDonePool, hash)
		}
		// Delete the results from the cache and clear the tail.
		copy(q.resultCache, q.resultCache[nproc:])
		for i := len(q.resultCache) - nproc; i < len(q.resultCache); i++ {
			q.resultCache[i] = nil
		}
		// Advance the expected block number of the first cache entry.
		q.resultOffset += uint64(nproc)

		// Recalculate the result item weights to prevent memory exhaustion
		for _, result := range results {
			size := result.Sheader.Size()
			for _, fruit := range result.Fruits {
				size += fruit.Size()
			}

			q.resultSize = common.StorageSize(blockCacheSizeWeight)*size + (1-common.StorageSize(blockCacheSizeWeight))*q.resultSize
		}
	}
	return results
}

// countProcessableItems counts the processable items.
func (q *queue) countProcessableItems() int {
	for i, result := range q.resultCache {
		if result == nil || result.Pending > 0 {
			return i
		}
	}

	return len(q.resultCache)
}

// ReserveHeaders reserves a set of headers for the given peer, skipping any
// previously failed batches.
func (q *queue) ReserveHeaders(p etrue.PeerConnection, count int) *etrue.FetchRequest {
	q.lock.Lock()
	defer q.lock.Unlock()

	// Short circuit if the peer's already downloading something (sanity check to
	// not corrupt state)
	if _, ok := q.headerPendPool[p.GetID()]; ok {
		return nil
	}
	// Retrieve a batch of hashes, skipping previously failed ones
	send, skip := uint64(0), []uint64{}
	for send == 0 && !q.headerTaskQueue.Empty() {
		from, _ := q.headerTaskQueue.Pop()
		if q.headerPeerMiss[p.GetID()] != nil {
			if _, ok := q.headerPeerMiss[p.GetID()][from.(uint64)]; ok {
				skip = append(skip, from.(uint64))
				continue
			}
		}
		send = from.(uint64)
	}
	// Merge all the skipped batches back
	for _, from := range skip {
		q.headerTaskQueue.Push(from, -int64(from))
	}
	// Assemble and return the block download request
	if send == 0 {
		return nil
	}
	request := &etrue.FetchRequest{
		Peer: p,
		From: send,
		Time: time.Now(),
	}
	q.headerPendPool[p.GetID()] = request
	return request
}

// ReserveBodies reserves a set of body fetches for the given peer, skipping any
// previously failed downloads. Beside the next batch of needed fetches, it also
// returns a flag whether empty blocks were queued requiring processing.
func (q *queue) ReserveBodies(p etrue.PeerConnection, count int) (*etrue.FetchRequest, bool, error) {
	isNoop := func(header *types.SnailHeader) bool {
		return header.FruitsHash == types.EmptyRootHash
	}
	q.lock.Lock()
	defer q.lock.Unlock()

	return q.reserveHeaders(p, count, q.blockTaskPool, q.blockTaskQueue, q.blockPendPool, q.blockDonePool, isNoop)
}


// reserveHeaders reserves a set of data download operations for a given peer,
// skipping any previously failed ones. This method is a generic version used
// by the individual special reservation functions.
//
// Note, this method expects the queue lock to be already held for writing. The
// reason the lock is not obtained in here is because the parameters already need
// to access the queue, so they already need a lock anyway.
func (q *queue) reserveHeaders(p etrue.PeerConnection, count int, taskPool map[common.Hash]*types.SnailHeader, taskQueue *prque.Prque,
	pendPool map[string]*etrue.FetchRequest, donePool map[common.Hash]struct{}, isNoop func(*types.SnailHeader) bool) (*etrue.FetchRequest, bool, error) {
	// Short circuit if the pool has been depleted, or if the peer's already
	// downloading something (sanity check not to corrupt state)
	if taskQueue.Empty() {
		return nil, false, nil
	}
	if _, ok := pendPool[p.GetID()]; ok {
		return nil, false, nil
	}
	// Calculate an upper limit on the items we might fetch (i.e. throttling)
	space := q.resultSlots(pendPool, donePool)

	// Retrieve a batch of tasks, skipping previously failed ones
	send := make([]*types.SnailHeader, 0, count)
	skip := make([]*types.SnailHeader, 0)

	progress := false
	for proc := 0; proc < space && len(send) < count && !taskQueue.Empty(); proc++ {
		header := taskQueue.PopItem().(*types.SnailHeader)
		hash := header.Hash()

		// If we're the first to request this task, initialise the result container
		index := int(header.Number.Int64() - int64(q.resultOffset))
		if index >= len(q.resultCache) || index < 0 {
			common.Report("index allocation went beyond available resultCache space")
			return nil, false, errInvalidChain
		}
		if q.resultCache[index] == nil {
			components := 1

			q.resultCache[index] = &etrue.FetchResult{
				Pending: components,
				Hash:    hash,
				Sheader: header,
			}
		}
		// If this fetch task is a noop, skip this fetch operation
		if isNoop(header) {
			donePool[hash] = struct{}{}
			delete(taskPool, hash)

			space, proc = space-1, proc-1
			q.resultCache[index].Pending--
			progress = true
			continue
		}
		// Otherwise unless the peer is known not to have the data, add to the retrieve list
		if p.Lacks(hash) {
			skip = append(skip, header)
		} else {
			send = append(send, header)
		}
	}
	// Merge all the skipped headers back
	for _, header := range skip {
		taskQueue.Push(header, -int64(header.Number.Uint64()))
	}
	if progress {
		// Wake WaitResults, resultCache was modified
		q.active.Signal()
	}
	// Assemble and return the block download request
	if len(send) == 0 {
		return nil, progress, nil
	}
	request := &etrue.FetchRequest{
		Peer:     p,
		Sheaders: send,
		Time:     time.Now(),
	}
	pendPool[p.GetID()] = request

	return request, progress, nil
}

// CancelHeaders aborts a fetch request, returning all pending skeleton indexes to the queue.
func (q *queue) CancelHeaders(request *etrue.FetchRequest) {
	q.cancel(request, q.headerTaskQueue, q.headerPendPool)
}

// CancelBodies aborts a body fetch request, returning all pending headers to the
// task queue.
func (q *queue) CancelBodies(request *etrue.FetchRequest) {
	q.cancel(request, q.blockTaskQueue, q.blockPendPool)
}


// Cancel aborts a fetch request, returning all pending hashes to the task queue.
func (q *queue) cancel(request *etrue.FetchRequest, taskQueue *prque.Prque, pendPool map[string]*etrue.FetchRequest) {
	q.lock.Lock()
	defer q.lock.Unlock()

	if request.From > 0 {
		taskQueue.Push(request.From, -int64(request.From))
	}
	for _, header := range request.Sheaders {
		taskQueue.Push(header, -int64(header.Number.Uint64()))
	}
	delete(pendPool, request.Peer.GetID())
}

// Revoke cancels all pending requests belonging to a given peer. This method is
// meant to be called during a peer drop to quickly reassign owned data fetches
// to remaining nodes.
func (q *queue) Revoke(peerID string) {
	q.lock.Lock()
	defer q.lock.Unlock()

	if request, ok := q.blockPendPool[peerID]; ok {
		for _, header := range request.Sheaders {
			q.blockTaskQueue.Push(header, -int64(header.Number.Uint64()))
		}
		delete(q.blockPendPool, peerID)
	}
}

// ExpireHeaders checks for in flight requests that exceeded a timeout allowance,
// canceling them and returning the responsible peers for penalisation.
func (q *queue) ExpireHeaders(timeout time.Duration) map[string]int {
	q.lock.Lock()
	defer q.lock.Unlock()

	return q.expire(timeout, q.headerPendPool, q.headerTaskQueue, headerTimeoutMeter)
}

// ExpireBodies checks for in flight block body requests that exceeded a timeout
// allowance, canceling them and returning the responsible peers for penalisation.
func (q *queue) ExpireBodies(timeout time.Duration) map[string]int {
	q.lock.Lock()
	defer q.lock.Unlock()

	return q.expire(timeout, q.blockPendPool, q.blockTaskQueue, bodyTimeoutMeter)
}


// expire is the generic check that move expired tasks from a pending pool back
// into a task pool, returning all entities caught with expired tasks.
//
// Note, this method expects the queue lock to be already held. The
// reason the lock is not obtained in here is because the parameters already need
// to access the queue, so they already need a lock anyway.
func (q *queue) expire(timeout time.Duration, pendPool map[string]*etrue.FetchRequest, taskQueue *prque.Prque, timeoutMeter metrics.Meter) map[string]int {
	// Iterate over the expired requests and return each to the queue
	expiries := make(map[string]int)
	for id, request := range pendPool {
		if time.Since(request.Time) > timeout {
			// Update the metrics with the timeout
			timeoutMeter.Mark(1)

			// Return any non satisfied requests to the pool
			if request.From > 0 {
				taskQueue.Push(request.From, -int64(request.From))
			}
			for _, header := range request.Sheaders {
<<<<<<< HEAD
				taskQueue.Push(header, -float32(header.Number.Uint64()))
				log.Info("Expire snail chain", "num", header.Number, "timeout", timeout, "hash", header.Hash(), "peer", id)
=======
				taskQueue.Push(header, -int64(header.Number.Uint64()))
>>>>>>> 9072f6bf
			}
			// Add the peer to the expiry report along the number of failed requests
			expiries[id] = len(request.Sheaders)

			// Remove the expired requests from the pending pool directly
			delete(pendPool, id)
		}
	}
	return expiries
}

// DeliverHeaders injects a header retrieval response into the header results
// cache. This method either accepts all headers it received, or none of them
// if they do not map correctly to the skeleton.
//
// If the headers are accepted, the method makes an attempt to deliver the set
// of ready headers to the processor to keep the pipeline full. However it will
// not block to prevent stalling other pending deliveries.
func (q *queue) DeliverHeaders(id string, headers []*types.SnailHeader, headerProcCh chan []*types.SnailHeader) (int, error) {
	q.lock.Lock()
	defer q.lock.Unlock()

	// Short circuit if the data was never requested
	request := q.headerPendPool[id]
	if request == nil {
		return 0, errNoFetchesPending
	}
	headerReqTimer.UpdateSince(request.Time)
	delete(q.headerPendPool, id)

	// Ensure headers can be mapped onto the skeleton chain
	target := q.headerTaskPool[request.From].Hash()

	accepted := len(headers) == MaxHeaderFetch
	if accepted {
		if headers[0].Number.Uint64() != request.From {
			log.Trace("First header broke chain ordering", "peer", id, "number", headers[0].Number, "hash", headers[0].Hash(), request.From)
			accepted = false
		} else if headers[len(headers)-1].Hash() != target {
			log.Trace("Last header broke skeleton structure ", "peer", id, "number", headers[len(headers)-1].Number, "hash", headers[len(headers)-1].Hash(), "expected", target)
			accepted = false
		}
	}
	if accepted {
		for i, header := range headers[1:] {
			hash := header.Hash()
			if want := request.From + 1 + uint64(i); header.Number.Uint64() != want {
				log.Warn("Header broke chain ordering", "peer", id, "number", header.Number, "hash", hash, "expected", want)
				accepted = false
				break
			}
			if headers[i].Hash() != header.ParentHash {
				log.Warn("Header broke chain ancestry", "peer", id, "number", header.Number, "hash", hash)
				accepted = false
				break
			}
		}
	}
	// If the batch of headers wasn't accepted, mark as unavailable
	if !accepted {
		log.Trace("Skeleton filling not accepted", "peer", id, "from", request.From)

		miss := q.headerPeerMiss[id]
		if miss == nil {
			q.headerPeerMiss[id] = make(map[uint64]struct{})
			miss = q.headerPeerMiss[id]
		}
		miss[request.From] = struct{}{}

		q.headerTaskQueue.Push(request.From, -int64(request.From))
		return 0, errors.New("delivery not accepted")
	}
	// Clean up a successful fetch and try to deliver any sub-results
	copy(q.headerResults[request.From-q.headerOffset:], headers)
	delete(q.headerTaskPool, request.From)

	ready := 0
	for q.headerProced+ready < len(q.headerResults) && q.headerResults[q.headerProced+ready] != nil {
		ready += MaxHeaderFetch
	}
	if ready > 0 {
		// Headers are ready for delivery, gather them and push forward (non blocking)
		process := make([]*types.SnailHeader, ready)
		copy(process, q.headerResults[q.headerProced:q.headerProced+ready])

		select {
		case headerProcCh <- process:
			log.Trace("Pre-scheduled new headers", "peer", id, "count", len(process), "from", process[0].Number)
			q.headerProced += len(process)
		default:
		}
	}
	// Check for termination and return
	if len(q.headerTaskPool) == 0 {
		q.headerContCh <- false
	}
	return len(headers), nil
}

// DeliverBodies injects a block body retrieval response into the results queue.
// The method returns the number of blocks bodies accepted from the delivery and
// also wakes any threads waiting for data delivery.
func (q *queue) DeliverBodies(id string, fruitsLists [][]*types.SnailBlock) (int, error) {
	q.lock.Lock()
	defer q.lock.Unlock()

	reconstruct := func(header *types.SnailHeader, index int, result *etrue.FetchResult) error {

		if types.DeriveSha(types.Fruits(fruitsLists[index])) != header.FruitsHash {
			return errInvalidChain
		}
		result.Fruits = fruitsLists[index]
		return nil
	}
	return q.deliver(id, q.blockTaskPool, q.blockTaskQueue, q.blockPendPool, q.blockDonePool, bodyReqTimer, len(fruitsLists), reconstruct)
}


// deliver injects a data retrieval response into the results queue.
//
// Note, this method expects the queue lock to be already held for writing. The
// reason the lock is not obtained in here is because the parameters already need
// to access the queue, so they already need a lock anyway.
func (q *queue) deliver(id string, taskPool map[common.Hash]*types.SnailHeader, taskQueue *prque.Prque,
	pendPool map[string]*etrue.FetchRequest, donePool map[common.Hash]struct{}, reqTimer metrics.Timer,
	results int, reconstruct func(header *types.SnailHeader, index int, result *etrue.FetchResult) error) (int, error) {

	// Short circuit if the data was never requested
	request := pendPool[id]
	if request == nil {
		return 0, errNoFetchesPending
	}
	reqTimer.UpdateSince(request.Time)
	delete(pendPool, id)

	// If no data items were retrieved, mark them as unavailable for the origin peer
	if results == 0 {
		for _, header := range request.Sheaders {
			request.Peer.MarkLacking(header.Hash())
		}
	}
	// Assemble each of the results with their headers and retrieved data parts
	var (
		accepted int
		failure  error
		useful   bool
	)
	for i, header := range request.Sheaders {
		// Short circuit assembly if no more fetch results are found
		if i >= results {
			break
		}
		// Reconstruct the next result if contents match up
		index := int(header.Number.Int64() - int64(q.resultOffset))
		if index >= len(q.resultCache) || index < 0 || q.resultCache[index] == nil {
			failure = errInvalidChain
			break
		}
		if err := reconstruct(header, i, q.resultCache[index]); err != nil {
			failure = err
			break
		}
		hash := header.Hash()

		donePool[hash] = struct{}{}
		q.resultCache[index].Pending--
		useful = true
		accepted++

		// Clean up a successful fetch
		request.Sheaders[i] = nil
		delete(taskPool, hash)
	}
	// Return all failed or missing fetches to the queue
	for _, header := range request.Sheaders {
		if header != nil {
			taskQueue.Push(header, -int64(header.Number.Uint64()))
		}
	}
	// Wake up WaitResults
	if accepted > 0 {
		q.active.Signal()
	}
	// If none of the data was good, it's a stale delivery
	switch {
	case failure == nil || failure == errInvalidChain:
		return accepted, failure
	case useful:
		return accepted, fmt.Errorf("partial failure: %v", failure)
	default:
		return accepted, errStaleDelivery
	}
}

// Prepare configures the result cache to allow accepting and caching inbound
// fetch results.
func (q *queue) Prepare(offset uint64, mode SyncMode) {
	q.lock.Lock()
	defer q.lock.Unlock()

	// Prepare the queue for sync results
	if q.resultOffset < offset {
		q.resultOffset = offset
	}
	q.mode = mode
}<|MERGE_RESOLUTION|>--- conflicted
+++ resolved
@@ -26,10 +26,7 @@
 	"time"
 
 	"github.com/ethereum/go-ethereum/common"
-<<<<<<< HEAD
-=======
 	"github.com/ethereum/go-ethereum/common/prque"
->>>>>>> 9072f6bf
 	"github.com/ethereum/go-ethereum/log"
 	"github.com/truechain/truechain-engineering-code/core/types"
 	etrue "github.com/truechain/truechain-engineering-code/etrue/types"
@@ -159,7 +156,7 @@
 	return len(q.blockPendPool) > 0
 }
 
-
+}
 
 // Idle returns if the queue is fully idle or has some data still inside.
 func (q *queue) Idle() bool {
@@ -394,6 +391,8 @@
 // returns a flag whether empty blocks were queued requiring processing.
 func (q *queue) ReserveBodies(p etrue.PeerConnection, count int) (*etrue.FetchRequest, bool, error) {
 	isNoop := func(header *types.SnailHeader) bool {
+		// TODO:
+		//return header.TxHash == types.EmptyRootHash && header.UncleHash == types.EmptyUncleHash
 		return header.FruitsHash == types.EmptyRootHash
 	}
 	q.lock.Lock()
@@ -439,8 +438,6 @@
 			return nil, false, errInvalidChain
 		}
 		if q.resultCache[index] == nil {
-			components := 1
-
 			q.resultCache[index] = &etrue.FetchResult{
 				Pending: components,
 				Hash:    hash,
@@ -565,14 +562,10 @@
 				taskQueue.Push(request.From, -int64(request.From))
 			}
 			for _, header := range request.Sheaders {
-<<<<<<< HEAD
-				taskQueue.Push(header, -float32(header.Number.Uint64()))
+				taskQueue.Push(header, -int64(header.Number.Uint64()))
 				log.Info("Expire snail chain", "num", header.Number, "timeout", timeout, "hash", header.Hash(), "peer", id)
-=======
-				taskQueue.Push(header, -int64(header.Number.Uint64()))
->>>>>>> 9072f6bf
 			}
-			// Add the peer to the expiry report along the number of failed requests
+			// Add the peer to the expiry report along the the number of failed requests
 			expiries[id] = len(request.Sheaders)
 
 			// Remove the expired requests from the pending pool directly
