--- conflicted
+++ resolved
@@ -231,12 +231,9 @@
 	if !balanced {
 		heavy = true
 	}
-<<<<<<< HEAD
-=======
 	hashes2, headers2, blocks2, _ := dl.makeChain(f, 1, parents, heavy, fastChain, 2)
 	hashes2 = append(hashes2, hashes[1:]...)
 
->>>>>>> 4eb734f2
 	for hash, header := range headers {
 		headers2[hash] = header
 	}
@@ -517,11 +514,7 @@
 	dl.downloader.UnregisterPeer(id)
 }
 
-<<<<<<< HEAD
 func (dl *downloadTester) GetFruitsHash(header *types.SnailHeader, fruits []*types.SnailBlock) common.Hash {
-=======
-func (dl *downloadTester)  GetFruitsHash(header *types.SnailHeader, fruits []*types.SnailBlock) common.Hash {
->>>>>>> 4eb734f2
 
 	if params.AllMinervaProtocolChanges.IsTIP5(header.Number) {
 		var headers []*types.SnailHeader
@@ -533,10 +526,6 @@
 	return types.DeriveSha(types.Fruits(fruits))
 }
 
-<<<<<<< HEAD
-=======
-
->>>>>>> 4eb734f2
 type downloadTesterPeer struct {
 	dl    *downloadTester
 	id    string
@@ -721,17 +710,10 @@
 
 	parents1 := make([]*types.SnailBlock, 1)
 	parents1[0] = tester.genesis
-<<<<<<< HEAD
 
 	fhashes, fheaders, fblocks, freceipt, fastChain, remoteHeader := tester.makeFastChain(targetBlocks)
 	hashes, headers, blocks, _ := tester.makeChain(targetBlocks, 0, parents1, false, fastChain, 1)
 
-=======
-
-	fhashes, fheaders, fblocks, freceipt, fastChain, remoteHeader := tester.makeFastChain(targetBlocks)
-	hashes, headers, blocks, _ := tester.makeChain(targetBlocks, 0, parents1, false, fastChain, 1)
-
->>>>>>> 4eb734f2
 	tester.fdownloader.SetHeader(remoteHeader)
 	tester.downloader.SetHeader(remoteHeader)
 	tester.fdownloader.SetSD(tester.downloader)
@@ -766,7 +748,6 @@
 	// Create a long enough forked chain
 	common, fork := MaxHashFetch, 2*MaxHashFetch
 	hashesA, hashesB, headersA, headersB, blocksA, blocksB, fhashes, fheaders, fblocks, freceipt, remoteHeader := tester.makeChainFork(common+fork, fork, tester.genesis, true)
-<<<<<<< HEAD
 
 	tester.fdownloader.SetHeader(remoteHeader)
 	tester.downloader.SetHeader(remoteHeader)
@@ -775,16 +756,6 @@
 	err := tester.newPeer("fork A", protocol, hashesA, headersA, blocksA)
 	err = tester.ftester.NewPeer("fork A", protocol, fhashes, fheaders, fblocks, freceipt)
 
-=======
-
-	tester.fdownloader.SetHeader(remoteHeader)
-	tester.downloader.SetHeader(remoteHeader)
-	tester.fdownloader.SetSD(tester.downloader)
-
-	err := tester.newPeer("fork A", protocol, hashesA, headersA, blocksA)
-	err = tester.ftester.NewPeer("fork A", protocol, fhashes, fheaders, fblocks, freceipt)
-
->>>>>>> 4eb734f2
 	err = tester.newPeer("fork B", protocol, hashesB, headersB, blocksB)
 	err = tester.ftester.NewPeer("fork B", protocol, fhashes, fheaders, fblocks, freceipt)
 
@@ -819,7 +790,6 @@
 	// Create a long enough forked chain
 	common, fork := MaxHashFetch, 4*MaxHashFetch
 	hashesA, hashesB, headersA, headersB, blocksA, blocksB, fhashes, fheaders, fblocks, freceipt, remoteHeader := tester.makeChainFork(common+fork, fork, tester.genesis, true)
-<<<<<<< HEAD
 
 	tester.fdownloader.SetHeader(remoteHeader)
 	tester.downloader.SetHeader(remoteHeader)
@@ -828,16 +798,6 @@
 	err := tester.newPeer("light", protocol, hashesA, headersA, blocksA)
 	err = tester.ftester.NewPeer("light", protocol, fhashes, fheaders, fblocks, freceipt)
 
-=======
-
-	tester.fdownloader.SetHeader(remoteHeader)
-	tester.downloader.SetHeader(remoteHeader)
-	tester.fdownloader.SetSD(tester.downloader)
-
-	err := tester.newPeer("light", protocol, hashesA, headersA, blocksA)
-	err = tester.ftester.NewPeer("light", protocol, fhashes, fheaders, fblocks, freceipt)
-
->>>>>>> 4eb734f2
 	err = tester.newPeer("heavy", protocol, hashesB[fork/2:], headersB, blocksB)
 	err = tester.ftester.NewPeer("heavy", protocol, fhashes, fheaders, fblocks, freceipt)
 
