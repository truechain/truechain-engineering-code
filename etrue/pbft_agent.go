package etrue

import (
	"bytes"
	"crypto/ecdsa"
	"crypto/rand"
	"encoding/hex"
	"errors"
	"fmt"
	"github.com/truechain/truechain-engineering-code/accounts"
	"github.com/truechain/truechain-engineering-code/common"
	"github.com/truechain/truechain-engineering-code/consensus"
	"github.com/truechain/truechain-engineering-code/core"
	"github.com/truechain/truechain-engineering-code/core/snailchain"
	"github.com/truechain/truechain-engineering-code/core/state"
	"github.com/truechain/truechain-engineering-code/core/types"
	"github.com/truechain/truechain-engineering-code/core/vm"
	"github.com/truechain/truechain-engineering-code/crypto"
	"github.com/truechain/truechain-engineering-code/crypto/ecies"
	"github.com/truechain/truechain-engineering-code/crypto/sha3"
	"github.com/truechain/truechain-engineering-code/ethdb"
	"github.com/truechain/truechain-engineering-code/event"
	"github.com/truechain/truechain-engineering-code/log"
	"github.com/truechain/truechain-engineering-code/params"
	"github.com/truechain/truechain-engineering-code/rlp"
	"math/big"
	"sync"
	"time"
)

const (
	VoteAgree        = iota //vote agree
	VoteAgreeAgainst        //vote against

	electionChanSize = 10

	CurrentCommittee = iota
	NextCommittee

	BlockRewordSpace = 12
	sendNodeTime     = 5
)

var testCommittee = []*types.CommitteeNode{
	{
		IP:        "192.168.46.88",
		Port:      10080,
		Coinbase:  common.HexToAddress("76ea2f3a002431fede1141b660dbb75c26ba6d97"),
		Publickey: common.Hex2Bytes("04044308742b61976de7344edb8662d6d10be1c477dd46e8e4c433c1288442a79183480894107299ff7b0706490f1fb9c9b7c9e62ae62d57bd84a1e469460d8ac1"),
	},
	{
		IP:        "192.168.46.8",
		Port:      10080,
		Coinbase:  common.HexToAddress("831151b7eb8e650dc442cd623fbc6ae20279df85"),
		Publickey: common.Hex2Bytes("04ae5b1e301e167f9676937a2733242429ce7eb5dd2ad9f354669bc10eff23015d9810d17c0c680a1178b2f7d9abd925d5b62c7a463d157aa2e3e121d2e266bfc6"),
	},

	{
		IP:        "192.168.46.24",
		Port:      10080,
		Coinbase:  common.HexToAddress("1074f7deccf8c66efcd0106e034d3356b7db3f2c"),
		Publickey: common.Hex2Bytes("04013151837b19e4b0e7402ac576e4352091892d82504450864fc9fd156ddf15d22014a0f6bf3c8f9c12d03e75f628736f0c76b72322be28e7b6f0220cf7f4f5fb"),
	},

	{
		IP:        "192.168.46.4",
		Port:      10080,
		Coinbase:  common.HexToAddress("d985e9871d1be109af5a7f6407b1d6b686901fff"),
		Publickey: common.Hex2Bytes("04e3e59c07b320b5d35d65917d50806e1ee99e3d5ed062ed24d3435f61a47d29fb2f2ebb322011c1d2941b4853ce2dc71e8c4af57b59bbf40db66f76c3c740d41b"),
	},
}

type PbftAgent struct {
	config     *params.ChainConfig
	fastChain  *core.BlockChain
	snailChain *snailchain.SnailBlockChain
	engine     consensus.Engine
	eth        Backend
	signer     types.Signer
	current    *AgentWork

	CommitteeInfo     *types.CommitteeInfo
	NextCommitteeInfo *types.CommitteeInfo

	server   types.PbftServerProxy
	election *Election

	mu          *sync.Mutex //generateBlock mutex
	committeeMu *sync.Mutex //committee mutex
	currentMu   *sync.Mutex //tx mutex

	mux *event.TypeMux
	//eventMux     *event.TypeMux

	signFeed         event.Feed
	nodeInfoFeed     event.Feed
	NewFastBlockFeed event.Feed
	scope            event.SubscriptionScope //send scope

<<<<<<< HEAD
	ElectionCh    chan core.ElectionEvent
	CommitteeCh   chan core.CommitteeEvent
	CryNodeInfoCh chan *CryNodeInfo
	//RewardNumberCh  chan core.RewardNumberEvent
	ChainHeadCh chan core.ChainHeadEvent
=======
	ElectionCh  chan core.ElectionEvent
	CommitteeCh  chan core.CommitteeEvent
	CryNodeInfoCh 	chan *CryNodeInfo
	ChainHeadCh 	chan core.ChainHeadEvent
>>>>>>> a893b0b8

	electionSub     event.Subscription
	committeeSub    event.Subscription
	PbftNodeSub     *event.TypeMuxSubscription
	RewardNumberSub event.Subscription

	CommitteeNode *types.CommitteeNode
	PrivateKey    *ecdsa.PrivateKey

	cacheSign    []Sign
<<<<<<< HEAD
	rewardNumber *big.Int
=======
>>>>>>> a893b0b8
	cacheBlock   map[*big.Int]*types.Block
}

type AgentWork struct {
	config *params.ChainConfig
	signer types.Signer

	state   *state.StateDB // apply state changes here
	tcount  int            // tx count in cycle
	gasPool *core.GasPool  // available gas used to pack transactions

	Block *types.Block // the new block

	header   *types.Header
	txs      []*types.Transaction
	receipts []*types.Receipt

	createdAt time.Time
}

type Backend interface {
	AccountManager() *accounts.Manager
	BlockChain() *core.BlockChain
	SnailBlockChain() *snailchain.SnailBlockChain
	TxPool() *core.TxPool
	ChainDb() ethdb.Database
	Config() *Config
}

// NodeInfoEvent is posted when nodeInfo send
type NodeInfoEvent struct{ nodeInfo *CryNodeInfo }

type EncryptCommitteeNode []byte
type Sign []byte
type CryNodeInfo struct {
	CommitteeId *big.Int
	Nodes       []EncryptCommitteeNode
	Sign        //sign msg
}

func NewPbftAgent(eth Backend, config *params.ChainConfig, engine consensus.Engine, election *Election) *PbftAgent {
	log.Info("into NewPbftAgent...")
	self := &PbftAgent{
<<<<<<< HEAD
		config:      config,
		engine:      engine,
		eth:         eth,
		fastChain:   eth.BlockChain(),
		snailChain:  eth.SnailBlockChain(),
		CommitteeCh: make(chan core.CommitteeEvent),
		ElectionCh:  make(chan core.ElectionEvent, electionChanSize),
		ChainHeadCh: make(chan core.ChainHeadEvent, 3),
		election:    election,
		mu:          new(sync.Mutex),
		committeeMu: new(sync.Mutex),
		currentMu:   new(sync.Mutex),
=======
		config:         	config,
		engine:         	engine,
		eth:            	eth,
		fastChain:          eth.BlockChain(),
		snailChain:			eth.SnailBlockChain(),
		CommitteeCh:	make(chan core.CommitteeEvent),
		ElectionCh: 	make(chan core.ElectionEvent, electionChanSize),
		ChainHeadCh:	make(chan core.ChainHeadEvent, 3),
		CryNodeInfoCh:	make(chan *CryNodeInfo, 20),
		election: election,
		mu:	new(sync.Mutex),
		committeeMu:	new(sync.Mutex),
		currentMu:	new(sync.Mutex),
		cacheBlock: make(map[*big.Int]*types.Block),
>>>>>>> a893b0b8
	}
	self.InitNodeInfo(eth.Config())
	//self.SetCurrentRewardNumber()
	return self
}

<<<<<<< HEAD
func (self *PbftAgent) SetCurrentRewardNumber() {
	currentSnailBlock := self.snailChain.CurrentBlock()
	snailHegiht := new(big.Int).Set(common.Big0)
	for i := currentSnailBlock.Number().Uint64(); i > 0; i-- {
		blockReward := self.fastChain.GetFastHeightBySnailHeight(currentSnailBlock.Hash(), currentSnailBlock.Number().Uint64())
		if blockReward != nil {
			snailHegiht = new(big.Int).Set(blockReward.SnailNumber)
			break
=======
func (self *PbftAgent) InitNodeInfo(config *Config) {
	//TODO when IP or Port is nil
	if bytes.Equal(config.CommitteeKey,[]byte{}) {
		if config.Host != "" || config.Port != 0{
			self.CommitteeNode =&types.CommitteeNode{
				IP:config.Host,
				Port:uint(config.Port),
			}
>>>>>>> a893b0b8
		}
		return
	}
<<<<<<< HEAD
	self.rewardNumber = snailHegiht
	log.Info("new CurrentRewardNumber:", self.rewardNumber.Int64())
}

func (self *PbftAgent) InitNodeInfo(config *Config) {
=======
>>>>>>> a893b0b8
	acc1Key, err := crypto.ToECDSA(config.CommitteeKey)
	if err != nil {
		log.Error("InitNodeInfo PrivateKey error ")
	}
	self.PrivateKey = acc1Key
	pubBytes := crypto.FromECDSAPub(&acc1Key.PublicKey)
	self.CommitteeNode = &types.CommitteeNode{
		IP:        config.Host,
		Port:      uint(config.Port),
		Coinbase:  crypto.PubkeyToAddress(acc1Key.PublicKey),
		Publickey: pubBytes,
	}
}

func (self *PbftAgent) nodeInfoIsExist() bool{
	if self.CommitteeNode == nil{
		log.Info("cannot load committeeNode config file.")
		return false
	}
	if self.CommitteeNode.IP == "" ||  self.CommitteeNode.Port == 0 ||
		bytes.Equal(self.CommitteeNode.Publickey , []byte{}) ||  self.CommitteeNode.Coinbase == [20]byte{}{
		log.Info("committeeNode config info is not complete ")
		return false
	}
	return true
}

func (self *PbftAgent) Start() {
	go self.loop()
}

// Stop terminates the PbftAgent.
func (self *PbftAgent) Stop() {
	// Unsubscribe all subscriptions registered from agent
	self.committeeSub.Unsubscribe()
	self.electionSub.Unsubscribe()
	self.RewardNumberSub.Unsubscribe()
	self.scope.Close()
}

func (self *PbftAgent) loop() {
	self.committeeSub = self.election.SubscribeCommitteeEvent(self.CommitteeCh)
	self.electionSub = self.election.SubscribeElectionEvent(self.ElectionCh)
	self.RewardNumberSub = self.fastChain.SubscribeChainHeadEvent(self.ChainHeadCh)
	defer self.Stop()
	ticker := time.NewTicker(time.Minute * sendNodeTime)
	for {
		select {
		case ch := <-self.ElectionCh:
			if ch.Option == types.CommitteeStart {
				log.Info("CommitteeStart...")
				self.committeeMu.Lock()
				self.SetCommitteeInfo(self.NextCommitteeInfo, CurrentCommittee)
				self.committeeMu.Unlock()
<<<<<<< HEAD
				self.server.Notify(self.CommitteeInfo.Id, int(ch.Option))
			} else if ch.Option == types.CommitteeStop {
=======
				if self.IsCommitteeMember(self.CommitteeInfo ){
					self.server.Notify(self.CommitteeInfo.Id,int(ch.Option))
				}
			}else if ch.Option ==types.CommitteeStop{
>>>>>>> a893b0b8
				log.Info("CommitteeStop..")
				ticker.Stop()
				self.committeeMu.Lock()
				self.cacheSign = []Sign{}
				self.SetCommitteeInfo(nil, CurrentCommittee)
				self.committeeMu.Unlock()
				self.server.Notify(self.CommitteeInfo.Id, int(ch.Option))
			}
		case ch := <-self.CommitteeCh:
			log.Info("CommitteeCh...")
			self.committeeMu.Lock()
			self.SetCommitteeInfo(ch.CommitteeInfo, NextCommittee)
			self.committeeMu.Unlock()
<<<<<<< HEAD
			if self.IsCommitteeMember(ch.CommitteeInfo) {
=======

			if  self.IsCommitteeMember(ch.CommitteeInfo){
>>>>>>> a893b0b8
				self.server.PutCommittee(ch.CommitteeInfo)
				self.server.PutNodes(ch.CommitteeInfo.Id, testCommittee)
				go func() {
					for {
						select {
						case <-ticker.C:
							log.Info("ticker send CommitteeInfo...")
							self.SendPbftNode(ch.CommitteeInfo)
						}
					}
				}()
			}
		//receive nodeInfo
		case cryNodeInfo := <-self.CryNodeInfoCh:
			//transpond  cryNodeInfo
			log.Info("receive nodeInfo.")
			//if cryNodeInfo of  node in Committee
			if self.cryNodeInfoInCommittee(*cryNodeInfo) {
				go self.nodeInfoFeed.Send(NodeInfoEvent{cryNodeInfo})
<<<<<<< HEAD
			} else {
				fmt.Println("cryNodeInfo of  node not in Committee")
=======
			}else{
				fmt.Println("cryNodeInfo of  node not in Committee.")
>>>>>>> a893b0b8
			}
			// if  node  is in committee  and the sign is not received
			if self.IsCommitteeMember(self.NextCommitteeInfo) && !self.cryNodeInfoInCachSign(cryNodeInfo.Sign) {
				log.Info("ReceivePbftNode method.")
				self.ReceivePbftNode(cryNodeInfo)
				self.cacheSign = append(self.cacheSign, cryNodeInfo.Sign)
			}
		case ch := <-self.ChainHeadCh:
			log.Info("ChainHeadCh update RewardNumber.")
			self.mu.Lock()
			defer self.mu.Unlock()
			err := self.PutCacheIntoChain(ch.Block)
			if err != nil {
				log.Error("PutCacheIntoChain err")
				panic(err)
			}
		}
	}
}

<<<<<<< HEAD
func (self *PbftAgent) PutCacheIntoChain(receiveBlock *types.Block) error {
	receiveBlockHeight := receiveBlock.Number()
	if self.fastChain.CurrentBlock().Number().Cmp(receiveBlockHeight) >= 0 {
=======
func  (self * PbftAgent) PutCacheIntoChain(receiveBlock *types.Block) error{
	receiveBlockHeight :=receiveBlock.Number()
	if self.fastChain.CurrentBlock().Number().Cmp(receiveBlockHeight)>=0 {
>>>>>>> a893b0b8
		return nil
	}
	if _, ok := self.cacheBlock[receiveBlock.Number()]; ok {
		return nil
	}
	var fastBlocks []*types.Block
	parent := self.fastChain.GetBlock(receiveBlock.ParentHash(), receiveBlock.NumberU64()-1)
	if parent != nil {
		fastBlocks = append(fastBlocks, receiveBlock)
		for i := receiveBlockHeight.Uint64() + 1; ; i++ {
			if block, ok := self.cacheBlock[big.NewInt(int64(i))]; ok {
				fastBlocks = append(fastBlocks, block)
			} else {
				break
			}
		}
	} else {
		self.cacheBlock[receiveBlockHeight] = receiveBlock
	}
	if fastBlocks != nil && len(fastBlocks) > 0 {
		_, err := self.fastChain.InsertChain(fastBlocks)
		if err != nil {
			return err
		}
		for _, fb := range fastBlocks {
			delete(self.cacheBlock, fb.Number())
		}
	}
	return nil
}

func (self *PbftAgent) cryNodeInfoInCommittee(cryNodeInfo CryNodeInfo) bool {
	if len(self.NextCommitteeInfo.Members) == 0 {
		log.Error("NextCommitteeInfo.Members is nil ...")
		return false
	}
	hash := RlpHash([]interface{}{cryNodeInfo.Nodes, cryNodeInfo.CommitteeId})
	pubKey, err := crypto.SigToPub(hash[:], cryNodeInfo.Sign)
	if err != nil {
		log.Error("SigToPub error.")
		panic(err)
		return false
	}
	for _, member := range self.NextCommitteeInfo.Members {
		if bytes.Equal(crypto.FromECDSAPub(pubKey), crypto.FromECDSAPub(member.Publickey)) {
			return true
		}
	}
	return false
}

func (self *PbftAgent) cryNodeInfoInCachSign(sign Sign) bool {
	for _, cachesign := range self.cacheSign {
		if bytes.Equal(cachesign, sign) {
			return true
		}
	}
	return false
}

func (pbftAgent *PbftAgent) SendPbftNode(committeeInfo *types.CommitteeInfo) *CryNodeInfo {
	log.Info("into SendPbftNode.")
	if committeeInfo == nil && len(committeeInfo.Members) == 0 {
		log.Error("committeeInfo is nil,len(committeeInfo.Members):", len(committeeInfo.Members))
		return nil
	}
	cryNodeInfo := &CryNodeInfo{
		CommitteeId: committeeInfo.Id,
	}

	nodeByte, _ := rlp.EncodeToBytes(pbftAgent.CommitteeNode)
	var encryptNodes []EncryptCommitteeNode
	for _, member := range committeeInfo.Members {
		EncryptCommitteeNode, err := ecies.Encrypt(rand.Reader, ecies.ImportECDSAPublic(member.Publickey), nodeByte, nil, nil)
		if err != nil {
			panic(err)
			log.Error("encrypt error,pub:", ecies.ImportECDSAPublic(member.Publickey), ", coinbase:", member.Coinbase)
		}
		encryptNodes = append(encryptNodes, EncryptCommitteeNode)
	}
	cryNodeInfo.Nodes = encryptNodes

	hash := RlpHash([]interface{}{cryNodeInfo.Nodes, committeeInfo.Id})
	var err error
	cryNodeInfo.Sign, err = crypto.Sign(hash[:], pbftAgent.PrivateKey)
	if err != nil {
		panic(err)
		log.Error("sign error")
	}
	pbftAgent.nodeInfoFeed.Send(NodeInfoEvent{cryNodeInfo})
	return cryNodeInfo
}

func (pbftAgent *PbftAgent) AddRemoteNodeInfo(cryNodeInfo *CryNodeInfo) error {
	log.Info("into AddRemoteNodeInfo.")
	pbftAgent.CryNodeInfoCh <- cryNodeInfo
	return nil
}

func (pbftAgent *PbftAgent) ReceivePbftNode(cryNodeInfo *CryNodeInfo) *types.CommitteeNode {
	log.Info("ReceivePbftNode ...")
	hash := RlpHash([]interface{}{cryNodeInfo.Nodes, cryNodeInfo.CommitteeId})
	pubKey, err := crypto.SigToPub(hash[:], cryNodeInfo.Sign)
	if err != nil {
		panic(err)
		log.Error("SigToPub error.")
	}
	members := pbftAgent.election.GetComitteeById(cryNodeInfo.CommitteeId)
	verifyFlag := false
	for _, member := range members {
		if bytes.Equal(crypto.FromECDSAPub(pubKey), crypto.FromECDSAPub(member.Publickey)) {
			verifyFlag = true
			break
		}
	}
	if !verifyFlag {
		log.Info("publicKey of send node is not in committee.")
		return nil
	}
	priKey := ecies.ImportECDSA(pbftAgent.PrivateKey) //ecdsa-->ecies
	for _, encryptNode := range cryNodeInfo.Nodes {
		decryptNode, err := priKey.Decrypt(encryptNode, nil, nil)
		if err == nil { // can Decrypt by priKey
			node := new(types.CommitteeNode) //receive nodeInfo
			rlp.DecodeBytes(decryptNode, node)
			pbftAgent.server.PutNodes(cryNodeInfo.CommitteeId, []*types.CommitteeNode{node})
			PrintNode(node)
			return node
		}
	}
	return nil
}

//generateBlock and broadcast
func (self *PbftAgent) FetchFastBlock() (*types.Block, error) {
	log.Info("into GenerateFastBlock...")
	self.mu.Lock()
	defer self.mu.Unlock()
	var fastBlock *types.Block

	tstart := time.Now()
	parent := self.fastChain.CurrentBlock()
	tstamp := tstart.Unix()
	if parent.Time().Cmp(new(big.Int).SetInt64(tstamp)) >= 0 {
		tstamp = parent.Time().Int64() + 1
	}
	// this will ensure we're not going off too far in the future
	if now := time.Now().Unix(); tstamp > now+1 {
		wait := time.Duration(tstamp-now) * time.Second
		log.Info("generateFastBlock too far in the future", "wait", common.PrettyDuration(wait))
		time.Sleep(wait)
	}

	num := parent.Number()
	header := &types.Header{
		ParentHash: parent.Hash(),
		Number:     num.Add(num, common.Big1),
		GasLimit:   core.FastCalcGasLimit(parent),
		Time:       big.NewInt(tstamp),
	}

	if err := self.engine.PrepareFast(self.fastChain, header); err != nil {
		log.Error("Failed to prepare header for generateFastBlock", "err", err)
		return fastBlock, err
	}
	// Create the current work task and check any fork transitions needed
	err := self.makeCurrent(parent, header)
	work := self.current

	pending, err := self.eth.TxPool().Pending()
	if err != nil {
		log.Error("Failed to fetch pending transactions", "err", err)
		return fastBlock, err
	}
	txs := types.NewTransactionsByPriceAndNonce(self.current.signer, pending)
	work.commitTransactions(self.mux, txs, self.fastChain)

	//  padding Header.Root, TxHash, ReceiptHash.
	// Create the new block to seal with the consensus engine
	if work.Block, err = self.engine.FinalizeFast(self.fastChain, header, work.state, work.txs, work.receipts); err != nil {
		log.Error("Failed to finalize block for sealing", "err", err)
		return work.Block, err
	}
	fastBlock = work.Block

<<<<<<< HEAD
	rewardSnailHegiht := new(big.Int).Add(self.rewardNumber, common.Big1)
	space := new(big.Int).Sub(self.snailChain.CurrentBlock().Number(), rewardSnailHegiht).Int64()
	if space >= BlockRewordSpace {
		fastBlock.Header().SnailNumber = rewardSnailHegiht
		sb := self.snailChain.GetBlockByNumber(rewardSnailHegiht.Uint64())
		fastBlock.Header().SnailHash = sb.Hash()
	}
	fmt.Println("fastBlockHeight:", fastBlock.Header().Number)
	return fastBlock, nil
}

//broadcast blockAndSign
func (self *PbftAgent) BroadcastFastBlock(fb *types.Block) error {
	log.Info("into BroadcastFastBlock.")

=======
	//generate rewardSnailHegiht  //zanshi not used
	/*BlockReward :=self.fastChain.CurrentReward()
	rewardSnailHegiht := new(big.Int).Add(BlockReward.SnailNumber,common.Big1)
	space := new(big.Int).Sub(self.snailChain.CurrentBlock().Number(),rewardSnailHegiht).Int64()
	if space >= BlockRewordSpace{
		fastBlock.Header().SnailNumber = rewardSnailHegiht
		sb :=self.snailChain.GetBlockByNumber(rewardSnailHegiht.Uint64())
		fastBlock.Header().SnailHash =sb.Hash()
	}*/
	fmt.Println("fastBlockHeight:",fastBlock.Header().Number)
	return	fastBlock,nil
}

func (self * PbftAgent) GenerateSign(fb *types.Block) (*types.PbftSign,error) {
	if !self.nodeInfoIsExist(){
		return nil,errors.New("nodeInfo is not exist ,cannot generateSign.")
	}
>>>>>>> a893b0b8
	voteSign := &types.PbftSign{
		Result:     VoteAgree,
		FastHeight: fb.Header().Number,
		FastHash:   fb.Hash(),
	}
	var err error
<<<<<<< HEAD
	signHash := GetSignHash(voteSign)
	voteSign.Sign, err = crypto.Sign(signHash, self.PrivateKey)
	if err != nil {
=======
	signHash :=GetSignHash(voteSign)
	voteSign.Sign,err =crypto.Sign(signHash, self.PrivateKey)
	return voteSign,err
}
//broadcast blockAndSign
func (self * PbftAgent) BroadcastFastBlock(fb *types.Block) error{
	log.Info("into BroadcastFastBlock.")
	if !self.nodeInfoIsExist(){
		return errors.New("nodeInfo is not exist ,cannot generateSign.")
	}
	voteSign ,err :=self.GenerateSign(fb)
	if err != nil{
>>>>>>> a893b0b8
		panic(err)
		log.Info("sign error")
	}
	fb.AppendSign(voteSign)
	self.NewFastBlockFeed.Send(core.NewBlockEvent{Block: fb})
	//self.broadCastChainEvent(fb)
	return err
}

<<<<<<< HEAD
func (self *PbftAgent) broadCastChainEvent(fb *types.Block) {
	work := self.current

	// Update the block hash in all logs since it is now available and not when the
	// receipt/log of individual transactions were created.
	for _, r := range work.receipts {
		for _, l := range r.Logs {
			l.BlockHash = fb.Hash()
		}
	}
	for _, log := range work.state.Logs() {
		log.BlockHash = fb.Hash()
	}
	stat, err := self.fastChain.WriteBlockWithState(fb, work.receipts, work.state)
	if err != nil {
		log.Error("Failed writing block to chain", "err", err)
	}
	// Broadcast the block and announce chain insertion event

	var (
		events []interface{}
		logs   = work.state.Logs()
	)
	events = append(events, core.ChainEvent{Block: fb, Hash: fb.Hash(), Logs: logs})
	if stat == core.CanonStatTy {
		events = append(events, core.ChainHeadEvent{Block: fb})
	}
	self.fastChain.PostChainEvents(events, logs)
}

func (self *PbftAgent) VerifyFastBlock(fb *types.Block) error {
=======
func (self * PbftAgent) VerifyFastBlock(fb *types.Block) error{
>>>>>>> a893b0b8
	log.Info("into VerifyFastBlock.")
	fmt.Println("hash:", fb.Hash(), "number:", fb.Header().Number)
	fmt.Println("parentHash:", fb.ParentHash())
	self.mu.Lock()
	defer self.mu.Unlock()
	bc := self.fastChain
	// get current head
	var parent *types.Block
	parent = bc.GetBlock(fb.ParentHash(), fb.NumberU64()-1)
	if parent == nil { //if cannot find parent return ErrUnSyncParentBlock
		return types.ErrHeightNotYet
	}
	err := self.engine.VerifyFastHeader(bc, fb.Header(), true)
	if err != nil {
		panic(err)
		log.Error("VerifyFastHeader error")
	} else {
		err = bc.Validator().ValidateBody(fb)
	}
	if err != nil {
		return err
	}

	//abort, results  :=bc.Engine().VerifyPbftFastHeader(bc, fb.Header(),parent.Header())
	state, err := bc.State()
	if err != nil {
		return err
	}

	receipts, _, usedGas, err := bc.Processor().Process(fb, state, vm.Config{}) //update
	if err != nil {
		return err
	}
	err = bc.Validator().ValidateState(fb, parent, state, receipts, usedGas)
	if err != nil {
		return err
	}
	return nil
}

func (self *PbftAgent) BroadcastConsensus(fb *types.Block) error {
	log.Info("into BroadcastSign.")
<<<<<<< HEAD
	var err error
	//generate sign
	voteSign := types.PbftSign{
		FastHeight: fb.Number(),
		FastHash:   fb.Hash(),
		Result:     VoteAgree,
	}
	hash := GetSignHash(&voteSign)
	voteSign.Sign, err = crypto.Sign(hash[:], self.PrivateKey)
	if err != nil {
		return err
=======
	//generate sign
	voteSign ,err :=self.GenerateSign(fb)
	if err != nil{
		panic(err)
		log.Info("sign error")
>>>>>>> a893b0b8
	}
	//insert bockchain
	self.mu.Lock()
	defer self.mu.Unlock()
	err = self.PutCacheIntoChain(fb)
	if err != nil {
		return err
	}
<<<<<<< HEAD

	if fb.SnailNumber() != nil {
		self.rewardNumber = fb.SnailNumber()
	}
	self.signFeed.Send(core.PbftSignEvent{PbftSign: &voteSign})
=======
	self.signFeed.Send(core.PbftSignEvent{PbftSign:voteSign})
>>>>>>> a893b0b8
	return nil
}

/*func (self *PbftAgent)  BroadcastSign(voteSign *types.PbftSign, fb *types.Block) error{
	//var fastBlocks	 []*types.Block
	log.Info("into BroadcastSign.")
	self.mu.Lock()
	defer self.mu.Unlock()
	err :=self.PutCacheIntoChain(fb)
	if err != nil{
		return err
	}

	if len(self.cacheBlock) !=0{
		var maxHeight =common.Big0
		for height,block :=range self.cacheBlock{
			if maxHeight.Cmp(height) ==-1{
				maxHeight =height
			}
			fastBlocks =append(fastBlocks,block)
		}

		currentchainBlockNumber :=self.current.Block.Number()
		distance :=fb.Number().Uint64() -currentchainBlockNumber.Uint64()-1
		if distance == uint64(len(self.cacheBlock)){
			fastBlocks	=append(fastBlocks,fb)
		}

	}else{
		fastBlocks	=append(fastBlocks,fb)
	}
	_,err :=self.fastChain.InsertChain(fastBlocks)
	if err != nil{
		panic(err)
		return err
	}
	if fb.SnailNumber() !=nil{
		self.rewardNumber = fb.SnailNumber()
	}
	self.signFeed.Send(core.PbftSignEvent{PbftSign:voteSign})
	return nil
}*/

func (self *PbftAgent) makeCurrent(parent *types.Block, header *types.Header) error {
	state, err := self.fastChain.StateAt(parent.Root())
	if err != nil {
		return err
	}
	work := &AgentWork{
		config:    self.config,
		signer:    types.NewEIP155Signer(self.config.ChainID),
		state:     state,
		header:    header,
		createdAt: time.Now(),
	}
	// Keep track of transactions which return errors so they can be removed
	work.tcount = 0
	self.current = work
	return nil
}

func (env *AgentWork) commitTransactions(mux *event.TypeMux, txs *types.TransactionsByPriceAndNonce, bc *core.BlockChain) {
	if env.gasPool == nil {
		env.gasPool = new(core.GasPool).AddGas(env.header.GasLimit)
	}

	var coalescedLogs []*types.Log

	for {
		// If we don't have enough gas for any further transactions then we're done
		if env.gasPool.Gas() < params.TxGas {
			log.Trace("Not enough gas for further transactions", "have", env.gasPool, "want", params.TxGas)
			break
		}
		// Retrieve the next transaction and abort if all done
		tx := txs.Peek()
		if tx == nil {
			break
		}
		// Error may be ignored here. The error has already been checked
		// during transaction acceptance is the transaction pool.
		//
		// We use the eip155 signer regardless of the current hf.
		from, _ := types.Sender(env.signer, tx)
		// Check whether the tx is replay protected. If we're not in the EIP155 hf
		// phase, start ignoring the sender until we do.
		if tx.Protected() && !env.config.IsEIP155(env.header.Number) {
			log.Trace("Ignoring reply protected transaction", "hash", tx.Hash(), "eip155", env.config.EIP155Block)

			txs.Pop()
			continue
		}
		// Start executing the transaction
		env.state.Prepare(tx.Hash(), common.Hash{}, env.tcount)

		err, logs := env.commitTransaction(tx, bc, env.gasPool)
		switch err {
		case core.ErrGasLimitReached:
			// Pop the current out-of-gas transaction without shifting in the next from the account
			log.Trace("Gas limit exceeded for current block", "sender", from)
			txs.Pop()

		case core.ErrNonceTooLow:
			// New head notification data race between the transaction pool and miner, shift
			log.Trace("Skipping transaction with low nonce", "sender", from, "nonce", tx.Nonce())
			txs.Shift()

		case core.ErrNonceTooHigh:
			// Reorg notification data race between the transaction pool and miner, skip account =
			log.Trace("Skipping account with hight nonce", "sender", from, "nonce", tx.Nonce())
			txs.Pop()

		case nil:
			// Everything ok, collect the logs and shift in the next transaction from the same account
			coalescedLogs = append(coalescedLogs, logs...)
			env.tcount++
			txs.Shift()

		default:
			// Strange error, discard the transaction and get the next in line (note, the
			// nonce-too-high clause will prevent us from executing in vain).
			log.Debug("Transaction failed, account skipped", "hash", tx.Hash(), "err", err)
			txs.Shift()
		}
	}

	if len(coalescedLogs) > 0 || env.tcount > 0 {
		// make a copy, the state caches the logs and these logs get "upgraded" from pending to mined
		// logs by filling in the block hash when the block was mined by the local miner. This can
		// cause a race condition if a log was "upgraded" before the PendingLogsEvent is processed.
		cpy := make([]*types.Log, len(coalescedLogs))
		for i, l := range coalescedLogs {
			cpy[i] = new(types.Log)
			*cpy[i] = *l
		}
		go func(logs []*types.Log, tcount int) {
			if len(logs) > 0 {
				mux.Post(core.PendingLogsEvent{Logs: logs})
			}
			if tcount > 0 {
				mux.Post(core.PendingStateEvent{})
			}
		}(cpy, env.tcount)
	}
}

func (env *AgentWork) commitTransaction(tx *types.Transaction, bc *core.BlockChain, gp *core.GasPool) (error, []*types.Log) {
	snap := env.state.Snapshot()
	feeAmount := big.NewInt(0)
	receipt, _, err := core.ApplyTransaction(env.config, bc, gp, env.state, env.header, tx, &env.header.GasUsed, feeAmount, vm.Config{})
	if err != nil {
		env.state.RevertToSnapshot(snap)
		return err, nil
	}
	env.txs = append(env.txs, tx)
	env.receipts = append(env.receipts, receipt)

	return nil, receipt.Logs
}

func (self *PbftAgent) SubscribeNewFastBlockEvent(ch chan<- core.NewBlockEvent) event.Subscription {
	return self.scope.Track(self.NewFastBlockFeed.Subscribe(ch))
}

// SubscribeNewPbftSignEvent registers a subscription of PbftSignEvent and
// starts sending event to the given channel.
func (self *PbftAgent) SubscribeNewPbftSignEvent(ch chan<- core.PbftSignEvent) event.Subscription {
	return self.scope.Track(self.signFeed.Subscribe(ch))
}

func (self *PbftAgent) SubscribeNodeInfoEvent(ch chan<- NodeInfoEvent) event.Subscription {
	return self.scope.Track(self.nodeInfoFeed.Subscribe(ch))
}

<<<<<<< HEAD
func (self *PbftAgent) IsCommitteeMember(committeeInfo *types.CommitteeInfo) bool {
	if committeeInfo == nil || len(committeeInfo.Members) == 0 {
		fmt.Println("IsCommitteeMember committeeInfo :", len(committeeInfo.Members))
		return false
	}
	/*pubKey,err :=crypto.UnmarshalPubkey(self.CommitteeNode.Publickey)
	if err != nil{
		log.Error("UnmarshalPubkey error...")
	}*/
	for _, member := range committeeInfo.Members {
=======
func (self *PbftAgent) IsCommitteeMember(committeeInfo *types.CommitteeInfo) bool{
	if !self.nodeInfoIsExist(){
		return false
	}
	if committeeInfo==nil || len(committeeInfo.Members) == 0 {
		fmt.Println("IsCommitteeMember committeeInfo :",len(committeeInfo.Members))
		return false
	}
	for _,member := range committeeInfo.Members {
>>>>>>> a893b0b8
		if bytes.Equal(self.CommitteeNode.Publickey, crypto.FromECDSAPub(member.Publickey)) {
			return true
		}
	}
	return false
}

func GetSignHash(sign *types.PbftSign) []byte {
	hash := RlpHash([]interface{}{
		sign.FastHash,
		sign.FastHeight,
		sign.Result,
	})
	return hash[:]
}

// VerifyCommitteeSign verify committee sign.
func (self *PbftAgent) VerifyCommitteeSign(signs []*types.PbftSign) (bool, string) {
	if len(self.CommitteeInfo.Members) == 0 {
		log.Error("CommitteeInfo.Members is nil ...")
	}

	for _, sign := range signs {
		pubKey, err := crypto.SigToPub(GetSignHash(sign), sign.Sign)
		if err != nil {
			log.Error("SigToPub error.")
			return false, ""
		}
		for _, member := range self.CommitteeInfo.Members {
			if bytes.Equal(crypto.FromECDSAPub(pubKey), crypto.FromECDSAPub(member.Publickey)) {
				return true, hex.EncodeToString(crypto.FromECDSAPub(pubKey))
			}
		}
	}
	return false, ""
}

/*func (self * PbftAgent) VerifyCommitteeSign(signs []*types.PbftSign) bool{
	for _,sign := range signs{
		pubKey,err :=crypto.SigToPub(GetSignHash(sign),sign.Sign)
		if err != nil{
			log.Error("SigToPub error.")
			panic(err)
		}
		for _,member := range self.CommitteeInfo.Members {
			if bytes.Equal(crypto.FromECDSAPub(pubKey), crypto.FromECDSAPub(member.Publickey)) {
				return true
			}
		}
	}
	return false
}*/

// ChangeCommitteeLeader trigger view change.
func (self *PbftAgent) ChangeCommitteeLeader(height *big.Int) bool {
	return false
}

// getCommitteeNumber return Committees number
func (self *PbftAgent) GetCommitteeNumber(height *big.Int) int32 {
	committees := self.election.GetCommittee(height)
	if committees == nil {
		return 0
	}
	return int32(len(committees))
}

func (self *PbftAgent) SetCommitteeInfo(newCommitteeInfo *types.CommitteeInfo, CommitteeType int) error {
	if newCommitteeInfo == nil {
		newCommitteeInfo = &types.CommitteeInfo{}
	}
	if CommitteeType == CurrentCommittee {
		self.CommitteeInfo = newCommitteeInfo
	} else if CommitteeType == NextCommittee {
		self.NextCommitteeInfo = newCommitteeInfo
	} else {
		return errors.New("CommitteeType is nil")
	}
	return nil
}

func RlpHash(x interface{}) (h common.Hash) {
	hw := sha3.NewKeccak256()
	rlp.Encode(hw, x)
	hw.Sum(h[:0])
	return h
}

func (c *CryNodeInfo) Hash() common.Hash {
	return RlpHash(c)
}

func PrintNode(node *types.CommitteeNode) {
	fmt.Println("*********************")
	fmt.Println("IP:", node.IP)
	fmt.Println("Port:", node.Port)
	fmt.Println("Coinbase:", node.Coinbase)
	fmt.Println("Publickey:", node.Publickey)
}

func (self *PbftAgent) AcquireCommitteeAuth(height *big.Int) bool {
<<<<<<< HEAD
	committeeMembers := self.election.GetCommittee(height)
	for _, member := range committeeMembers {
=======
	if !self.nodeInfoIsExist(){
		return	false
	}
	committeeMembers :=self.election.GetCommittee(height)
	for _,member := range committeeMembers {
>>>>>>> a893b0b8
		if bytes.Equal(self.CommitteeNode.Publickey, crypto.FromECDSAPub(member.Publickey)) {
			return true
		}
	}
	return false
}
/*
func  SendBlock(agent *PbftAgent)  {
	for{
		//获取区块
		block,_ := agent.FetchFastBlock()
		//验证区块
		err :=agent.VerifyFastBlock(block)
		if err != nil{
			panic(err)
		}else{
			fmt.Println("validate true")
		}
		time.Sleep(time.Second * 5)

		//发出区块
		agent.BroadcastFastBlock(block)
		agent.BroadcastConsensus(block)
	}
}*/<|MERGE_RESOLUTION|>--- conflicted
+++ resolved
@@ -1,36 +1,36 @@
 package etrue
 
 import (
-	"bytes"
-	"crypto/ecdsa"
-	"crypto/rand"
-	"encoding/hex"
-	"errors"
-	"fmt"
-	"github.com/truechain/truechain-engineering-code/accounts"
+	"math/big"
+	"time"
 	"github.com/truechain/truechain-engineering-code/common"
 	"github.com/truechain/truechain-engineering-code/consensus"
 	"github.com/truechain/truechain-engineering-code/core"
-	"github.com/truechain/truechain-engineering-code/core/snailchain"
 	"github.com/truechain/truechain-engineering-code/core/state"
-	"github.com/truechain/truechain-engineering-code/core/types"
+	"github.com/truechain/truechain-engineering-code/ethdb"
+	"github.com/truechain/truechain-engineering-code/event"
+	"github.com/truechain/truechain-engineering-code/log"
+	"github.com/truechain/truechain-engineering-code/params"
+	"github.com/truechain/truechain-engineering-code/accounts"
 	"github.com/truechain/truechain-engineering-code/core/vm"
 	"github.com/truechain/truechain-engineering-code/crypto"
 	"github.com/truechain/truechain-engineering-code/crypto/ecies"
 	"github.com/truechain/truechain-engineering-code/crypto/sha3"
-	"github.com/truechain/truechain-engineering-code/ethdb"
-	"github.com/truechain/truechain-engineering-code/event"
-	"github.com/truechain/truechain-engineering-code/log"
-	"github.com/truechain/truechain-engineering-code/params"
 	"github.com/truechain/truechain-engineering-code/rlp"
-	"math/big"
+	"github.com/truechain/truechain-engineering-code/core/types"
+	"crypto/ecdsa"
 	"sync"
-	"time"
+	"bytes"
+	"crypto/rand"
+	"github.com/truechain/truechain-engineering-code/core/snailchain"
+	"errors"
+	"fmt"
+	"encoding/hex"
 )
 
 const (
-	VoteAgree        = iota //vote agree
-	VoteAgreeAgainst        //vote against
+	VoteAgree= iota		//vote agree
+	VoteAgreeAgainst		//vote against
 
 	electionChanSize = 10
 
@@ -38,12 +38,12 @@
 	NextCommittee
 
 	BlockRewordSpace = 12
-	sendNodeTime     = 5
+	sendNodeTime = 5
 )
 
 var testCommittee = []*types.CommitteeNode{
 	{
-		IP:        "192.168.46.88",
+		IP:        "192.168.46.33",
 		Port:      10080,
 		Coinbase:  common.HexToAddress("76ea2f3a002431fede1141b660dbb75c26ba6d97"),
 		Publickey: common.Hex2Bytes("04044308742b61976de7344edb8662d6d10be1c477dd46e8e4c433c1288442a79183480894107299ff7b0706490f1fb9c9b7c9e62ae62d57bd84a1e469460d8ac1"),
@@ -71,58 +71,46 @@
 }
 
 type PbftAgent struct {
-	config     *params.ChainConfig
-	fastChain  *core.BlockChain
+	config *params.ChainConfig
+	fastChain   *core.BlockChain
 	snailChain *snailchain.SnailBlockChain
-	engine     consensus.Engine
-	eth        Backend
-	signer     types.Signer
-	current    *AgentWork
-
-	CommitteeInfo     *types.CommitteeInfo
+	engine consensus.Engine
+	eth     Backend
+	signer types.Signer
+	current *AgentWork
+
+	CommitteeInfo *types.CommitteeInfo
 	NextCommitteeInfo *types.CommitteeInfo
 
-	server   types.PbftServerProxy
-	election *Election
-
-	mu          *sync.Mutex //generateBlock mutex
-	committeeMu *sync.Mutex //committee mutex
-	currentMu   *sync.Mutex //tx mutex
-
-	mux *event.TypeMux
+	server types.PbftServerProxy
+	election	*Election
+
+	mu *sync.Mutex //generateBlock mutex
+	committeeMu  *sync.Mutex //committee mutex
+	currentMu	*sync.Mutex	//tx mutex
+
+	mux          *event.TypeMux
 	//eventMux     *event.TypeMux
 
-	signFeed         event.Feed
-	nodeInfoFeed     event.Feed
-	NewFastBlockFeed event.Feed
-	scope            event.SubscriptionScope //send scope
-
-<<<<<<< HEAD
-	ElectionCh    chan core.ElectionEvent
-	CommitteeCh   chan core.CommitteeEvent
-	CryNodeInfoCh chan *CryNodeInfo
-	//RewardNumberCh  chan core.RewardNumberEvent
-	ChainHeadCh chan core.ChainHeadEvent
-=======
+	signFeed       event.Feed
+	nodeInfoFeed 	event.Feed
+	NewFastBlockFeed	event.Feed
+	scope        event.SubscriptionScope //send scope
+
 	ElectionCh  chan core.ElectionEvent
 	CommitteeCh  chan core.CommitteeEvent
 	CryNodeInfoCh 	chan *CryNodeInfo
 	ChainHeadCh 	chan core.ChainHeadEvent
->>>>>>> a893b0b8
-
-	electionSub     event.Subscription
-	committeeSub    event.Subscription
-	PbftNodeSub     *event.TypeMuxSubscription
-	RewardNumberSub event.Subscription
+
+	electionSub event.Subscription
+	committeeSub event.Subscription
+	PbftNodeSub *event.TypeMuxSubscription
+	RewardNumberSub  event.Subscription
 
 	CommitteeNode *types.CommitteeNode
-	PrivateKey    *ecdsa.PrivateKey
+	PrivateKey *ecdsa.PrivateKey
 
 	cacheSign    []Sign
-<<<<<<< HEAD
-	rewardNumber *big.Int
-=======
->>>>>>> a893b0b8
 	cacheBlock   map[*big.Int]*types.Block
 }
 
@@ -130,9 +118,9 @@
 	config *params.ChainConfig
 	signer types.Signer
 
-	state   *state.StateDB // apply state changes here
-	tcount  int            // tx count in cycle
-	gasPool *core.GasPool  // available gas used to pack transactions
+	state     *state.StateDB // apply state changes here
+	tcount    int            // tx count in cycle
+	gasPool   *core.GasPool  // available gas used to pack transactions
 
 	Block *types.Block // the new block
 
@@ -157,29 +145,15 @@
 
 type EncryptCommitteeNode []byte
 type Sign []byte
-type CryNodeInfo struct {
+type  CryNodeInfo struct {
 	CommitteeId *big.Int
 	Nodes       []EncryptCommitteeNode
-	Sign        //sign msg
+	Sign 		//sign msg
 }
 
 func NewPbftAgent(eth Backend, config *params.ChainConfig, engine consensus.Engine, election *Election) *PbftAgent {
 	log.Info("into NewPbftAgent...")
 	self := &PbftAgent{
-<<<<<<< HEAD
-		config:      config,
-		engine:      engine,
-		eth:         eth,
-		fastChain:   eth.BlockChain(),
-		snailChain:  eth.SnailBlockChain(),
-		CommitteeCh: make(chan core.CommitteeEvent),
-		ElectionCh:  make(chan core.ElectionEvent, electionChanSize),
-		ChainHeadCh: make(chan core.ChainHeadEvent, 3),
-		election:    election,
-		mu:          new(sync.Mutex),
-		committeeMu: new(sync.Mutex),
-		currentMu:   new(sync.Mutex),
-=======
 		config:         	config,
 		engine:         	engine,
 		eth:            	eth,
@@ -194,23 +168,12 @@
 		committeeMu:	new(sync.Mutex),
 		currentMu:	new(sync.Mutex),
 		cacheBlock: make(map[*big.Int]*types.Block),
->>>>>>> a893b0b8
 	}
 	self.InitNodeInfo(eth.Config())
 	//self.SetCurrentRewardNumber()
 	return self
 }
 
-<<<<<<< HEAD
-func (self *PbftAgent) SetCurrentRewardNumber() {
-	currentSnailBlock := self.snailChain.CurrentBlock()
-	snailHegiht := new(big.Int).Set(common.Big0)
-	for i := currentSnailBlock.Number().Uint64(); i > 0; i-- {
-		blockReward := self.fastChain.GetFastHeightBySnailHeight(currentSnailBlock.Hash(), currentSnailBlock.Number().Uint64())
-		if blockReward != nil {
-			snailHegiht = new(big.Int).Set(blockReward.SnailNumber)
-			break
-=======
 func (self *PbftAgent) InitNodeInfo(config *Config) {
 	//TODO when IP or Port is nil
 	if bytes.Equal(config.CommitteeKey,[]byte{}) {
@@ -219,29 +182,20 @@
 				IP:config.Host,
 				Port:uint(config.Port),
 			}
->>>>>>> a893b0b8
 		}
 		return
 	}
-<<<<<<< HEAD
-	self.rewardNumber = snailHegiht
-	log.Info("new CurrentRewardNumber:", self.rewardNumber.Int64())
-}
-
-func (self *PbftAgent) InitNodeInfo(config *Config) {
-=======
->>>>>>> a893b0b8
 	acc1Key, err := crypto.ToECDSA(config.CommitteeKey)
 	if err != nil {
 		log.Error("InitNodeInfo PrivateKey error ")
 	}
-	self.PrivateKey = acc1Key
-	pubBytes := crypto.FromECDSAPub(&acc1Key.PublicKey)
-	self.CommitteeNode = &types.CommitteeNode{
-		IP:        config.Host,
-		Port:      uint(config.Port),
-		Coinbase:  crypto.PubkeyToAddress(acc1Key.PublicKey),
-		Publickey: pubBytes,
+	self.PrivateKey =acc1Key
+	pubBytes :=crypto.FromECDSAPub(&acc1Key.PublicKey)
+	self.CommitteeNode =&types.CommitteeNode{
+		IP:config.Host,
+		Port:uint(config.Port),
+		Coinbase:crypto.PubkeyToAddress(acc1Key.PublicKey),
+		Publickey:pubBytes,
 	}
 }
 
@@ -271,7 +225,7 @@
 	self.scope.Close()
 }
 
-func (self *PbftAgent) loop() {
+func (self *PbftAgent) loop(){
 	self.committeeSub = self.election.SubscribeCommitteeEvent(self.CommitteeCh)
 	self.electionSub = self.election.SubscribeElectionEvent(self.ElectionCh)
 	self.RewardNumberSub = self.fastChain.SubscribeChainHeadEvent(self.ChainHeadCh)
@@ -280,43 +234,34 @@
 	for {
 		select {
 		case ch := <-self.ElectionCh:
-			if ch.Option == types.CommitteeStart {
+			if ch.Option ==types.CommitteeStart{
 				log.Info("CommitteeStart...")
 				self.committeeMu.Lock()
-				self.SetCommitteeInfo(self.NextCommitteeInfo, CurrentCommittee)
+				self.SetCommitteeInfo(self.NextCommitteeInfo,CurrentCommittee)
 				self.committeeMu.Unlock()
-<<<<<<< HEAD
-				self.server.Notify(self.CommitteeInfo.Id, int(ch.Option))
-			} else if ch.Option == types.CommitteeStop {
-=======
 				if self.IsCommitteeMember(self.CommitteeInfo ){
 					self.server.Notify(self.CommitteeInfo.Id,int(ch.Option))
 				}
 			}else if ch.Option ==types.CommitteeStop{
->>>>>>> a893b0b8
 				log.Info("CommitteeStop..")
 				ticker.Stop()
 				self.committeeMu.Lock()
-				self.cacheSign = []Sign{}
-				self.SetCommitteeInfo(nil, CurrentCommittee)
+				self.cacheSign =[]Sign{}
+				self.SetCommitteeInfo(nil,CurrentCommittee)
 				self.committeeMu.Unlock()
-				self.server.Notify(self.CommitteeInfo.Id, int(ch.Option))
+				self.server.Notify(self.CommitteeInfo.Id,int(ch.Option))
 			}
 		case ch := <-self.CommitteeCh:
 			log.Info("CommitteeCh...")
 			self.committeeMu.Lock()
-			self.SetCommitteeInfo(ch.CommitteeInfo, NextCommittee)
+			self.SetCommitteeInfo(ch.CommitteeInfo,NextCommittee)
 			self.committeeMu.Unlock()
-<<<<<<< HEAD
-			if self.IsCommitteeMember(ch.CommitteeInfo) {
-=======
 
 			if  self.IsCommitteeMember(ch.CommitteeInfo){
->>>>>>> a893b0b8
 				self.server.PutCommittee(ch.CommitteeInfo)
-				self.server.PutNodes(ch.CommitteeInfo.Id, testCommittee)
-				go func() {
-					for {
+				self.server.PutNodes(ch.CommitteeInfo.Id,  testCommittee)
+				go func(){
+					for{
 						select {
 						case <-ticker.C:
 							log.Info("ticker send CommitteeInfo...")
@@ -330,28 +275,23 @@
 			//transpond  cryNodeInfo
 			log.Info("receive nodeInfo.")
 			//if cryNodeInfo of  node in Committee
-			if self.cryNodeInfoInCommittee(*cryNodeInfo) {
+			if self.cryNodeInfoInCommittee(*cryNodeInfo){
 				go self.nodeInfoFeed.Send(NodeInfoEvent{cryNodeInfo})
-<<<<<<< HEAD
-			} else {
-				fmt.Println("cryNodeInfo of  node not in Committee")
-=======
 			}else{
 				fmt.Println("cryNodeInfo of  node not in Committee.")
->>>>>>> a893b0b8
 			}
 			// if  node  is in committee  and the sign is not received
-			if self.IsCommitteeMember(self.NextCommitteeInfo) && !self.cryNodeInfoInCachSign(cryNodeInfo.Sign) {
+			if  self.IsCommitteeMember(self.NextCommitteeInfo) && !self.cryNodeInfoInCachSign(cryNodeInfo.Sign){
 				log.Info("ReceivePbftNode method.")
 				self.ReceivePbftNode(cryNodeInfo)
-				self.cacheSign = append(self.cacheSign, cryNodeInfo.Sign)
-			}
-		case ch := <-self.ChainHeadCh:
+				self.cacheSign =append(self.cacheSign,cryNodeInfo.Sign)
+			}
+		case ch := <- self.ChainHeadCh:
 			log.Info("ChainHeadCh update RewardNumber.")
 			self.mu.Lock()
 			defer self.mu.Unlock()
-			err := self.PutCacheIntoChain(ch.Block)
-			if err != nil {
+			err :=self.PutCacheIntoChain(ch.Block)
+			if err != nil{
 				log.Error("PutCacheIntoChain err")
 				panic(err)
 			}
@@ -359,59 +299,53 @@
 	}
 }
 
-<<<<<<< HEAD
-func (self *PbftAgent) PutCacheIntoChain(receiveBlock *types.Block) error {
-	receiveBlockHeight := receiveBlock.Number()
-	if self.fastChain.CurrentBlock().Number().Cmp(receiveBlockHeight) >= 0 {
-=======
 func  (self * PbftAgent) PutCacheIntoChain(receiveBlock *types.Block) error{
 	receiveBlockHeight :=receiveBlock.Number()
 	if self.fastChain.CurrentBlock().Number().Cmp(receiveBlockHeight)>=0 {
->>>>>>> a893b0b8
 		return nil
 	}
 	if _, ok := self.cacheBlock[receiveBlock.Number()]; ok {
-		return nil
-	}
-	var fastBlocks []*types.Block
+		return	nil
+	}
+	var fastBlocks  []*types.Block
 	parent := self.fastChain.GetBlock(receiveBlock.ParentHash(), receiveBlock.NumberU64()-1)
-	if parent != nil {
-		fastBlocks = append(fastBlocks, receiveBlock)
-		for i := receiveBlockHeight.Uint64() + 1; ; i++ {
+	if parent !=nil{
+		fastBlocks = append(fastBlocks,receiveBlock)
+		for i:=receiveBlockHeight.Uint64()+1;  ;i++{
 			if block, ok := self.cacheBlock[big.NewInt(int64(i))]; ok {
-				fastBlocks = append(fastBlocks, block)
-			} else {
+				fastBlocks = append(fastBlocks,block)
+			}else{
 				break
 			}
 		}
-	} else {
-		self.cacheBlock[receiveBlockHeight] = receiveBlock
-	}
-	if fastBlocks != nil && len(fastBlocks) > 0 {
-		_, err := self.fastChain.InsertChain(fastBlocks)
-		if err != nil {
+	}else{
+		self.cacheBlock[receiveBlockHeight] =receiveBlock
+	}
+	if fastBlocks !=nil && len(fastBlocks) >0{
+		_,err :=self.fastChain.InsertChain(fastBlocks)
+		if err != nil{
 			return err
 		}
-		for _, fb := range fastBlocks {
+		for _,fb := range fastBlocks{
 			delete(self.cacheBlock, fb.Number())
 		}
 	}
 	return nil
 }
 
-func (self *PbftAgent) cryNodeInfoInCommittee(cryNodeInfo CryNodeInfo) bool {
-	if len(self.NextCommitteeInfo.Members) == 0 {
+func (self * PbftAgent) cryNodeInfoInCommittee(cryNodeInfo CryNodeInfo) bool{
+	if len(self.NextCommitteeInfo.Members) == 0{
 		log.Error("NextCommitteeInfo.Members is nil ...")
 		return false
 	}
-	hash := RlpHash([]interface{}{cryNodeInfo.Nodes, cryNodeInfo.CommitteeId})
-	pubKey, err := crypto.SigToPub(hash[:], cryNodeInfo.Sign)
-	if err != nil {
+	hash :=RlpHash([]interface{}{cryNodeInfo.Nodes,cryNodeInfo.CommitteeId,})
+	pubKey,err :=crypto.SigToPub(hash[:],cryNodeInfo.Sign)
+	if err != nil{
 		log.Error("SigToPub error.")
 		panic(err)
 		return false
 	}
-	for _, member := range self.NextCommitteeInfo.Members {
+	for _,member := range self.NextCommitteeInfo.Members {
 		if bytes.Equal(crypto.FromECDSAPub(pubKey), crypto.FromECDSAPub(member.Publickey)) {
 			return true
 		}
@@ -419,41 +353,41 @@
 	return false
 }
 
-func (self *PbftAgent) cryNodeInfoInCachSign(sign Sign) bool {
-	for _, cachesign := range self.cacheSign {
-		if bytes.Equal(cachesign, sign) {
-			return true
+func  (self *PbftAgent) cryNodeInfoInCachSign(sign Sign) bool{
+	for _,cachesign := range self.cacheSign{
+		if bytes.Equal(cachesign,sign){
+			return 	true
 		}
 	}
 	return false
 }
 
-func (pbftAgent *PbftAgent) SendPbftNode(committeeInfo *types.CommitteeInfo) *CryNodeInfo {
+func (pbftAgent *PbftAgent) SendPbftNode(committeeInfo *types.CommitteeInfo) *CryNodeInfo{
 	log.Info("into SendPbftNode.")
-	if committeeInfo == nil && len(committeeInfo.Members) == 0 {
-		log.Error("committeeInfo is nil,len(committeeInfo.Members):", len(committeeInfo.Members))
+	if committeeInfo == nil && len(committeeInfo.Members) == 0{
+		log.Error("committeeInfo is nil,len(committeeInfo.Members):",len(committeeInfo.Members))
 		return nil
 	}
 	cryNodeInfo := &CryNodeInfo{
-		CommitteeId: committeeInfo.Id,
-	}
-
-	nodeByte, _ := rlp.EncodeToBytes(pbftAgent.CommitteeNode)
+		CommitteeId:committeeInfo.Id,
+	}
+
+	nodeByte,_ :=rlp.EncodeToBytes(pbftAgent.CommitteeNode)
 	var encryptNodes []EncryptCommitteeNode
-	for _, member := range committeeInfo.Members {
-		EncryptCommitteeNode, err := ecies.Encrypt(rand.Reader, ecies.ImportECDSAPublic(member.Publickey), nodeByte, nil, nil)
-		if err != nil {
+	for _,member := range committeeInfo.Members{
+		EncryptCommitteeNode,err :=ecies.Encrypt(rand.Reader,ecies.ImportECDSAPublic(member.Publickey),nodeByte, nil, nil)
+		if err != nil{
 			panic(err)
-			log.Error("encrypt error,pub:", ecies.ImportECDSAPublic(member.Publickey), ", coinbase:", member.Coinbase)
-		}
-		encryptNodes = append(encryptNodes, EncryptCommitteeNode)
-	}
-	cryNodeInfo.Nodes = encryptNodes
-
-	hash := RlpHash([]interface{}{cryNodeInfo.Nodes, committeeInfo.Id})
-	var err error
-	cryNodeInfo.Sign, err = crypto.Sign(hash[:], pbftAgent.PrivateKey)
-	if err != nil {
+			log.Error("encrypt error,pub:",ecies.ImportECDSAPublic(member.Publickey),", coinbase:",member.Coinbase)
+		}
+		encryptNodes=append(encryptNodes,EncryptCommitteeNode)
+	}
+	cryNodeInfo.Nodes =encryptNodes
+
+	hash:=RlpHash([]interface{}{cryNodeInfo.Nodes,committeeInfo.Id,})
+	var err  error
+	cryNodeInfo.Sign,err =crypto.Sign(hash[:], pbftAgent.PrivateKey)
+	if err != nil{
 		panic(err)
 		log.Error("sign error")
 	}
@@ -461,39 +395,39 @@
 	return cryNodeInfo
 }
 
-func (pbftAgent *PbftAgent) AddRemoteNodeInfo(cryNodeInfo *CryNodeInfo) error {
+func (pbftAgent *PbftAgent)  AddRemoteNodeInfo(cryNodeInfo *CryNodeInfo) error{
 	log.Info("into AddRemoteNodeInfo.")
 	pbftAgent.CryNodeInfoCh <- cryNodeInfo
 	return nil
 }
 
-func (pbftAgent *PbftAgent) ReceivePbftNode(cryNodeInfo *CryNodeInfo) *types.CommitteeNode {
+func (pbftAgent *PbftAgent)  ReceivePbftNode(cryNodeInfo *CryNodeInfo) *types.CommitteeNode {
 	log.Info("ReceivePbftNode ...")
-	hash := RlpHash([]interface{}{cryNodeInfo.Nodes, cryNodeInfo.CommitteeId})
-	pubKey, err := crypto.SigToPub(hash[:], cryNodeInfo.Sign)
-	if err != nil {
+	hash :=RlpHash([]interface{}{cryNodeInfo.Nodes,cryNodeInfo.CommitteeId,})
+	pubKey,err :=crypto.SigToPub(hash[:],cryNodeInfo.Sign)
+	if err != nil{
 		panic(err)
 		log.Error("SigToPub error.")
 	}
-	members := pbftAgent.election.GetComitteeById(cryNodeInfo.CommitteeId)
+	members :=pbftAgent.election.GetComitteeById(cryNodeInfo.CommitteeId)
 	verifyFlag := false
-	for _, member := range members {
+	for _, member:= range  members{
 		if bytes.Equal(crypto.FromECDSAPub(pubKey), crypto.FromECDSAPub(member.Publickey)) {
 			verifyFlag = true
 			break
 		}
 	}
-	if !verifyFlag {
+	if !verifyFlag{
 		log.Info("publicKey of send node is not in committee.")
 		return nil
 	}
-	priKey := ecies.ImportECDSA(pbftAgent.PrivateKey) //ecdsa-->ecies
-	for _, encryptNode := range cryNodeInfo.Nodes {
-		decryptNode, err := priKey.Decrypt(encryptNode, nil, nil)
-		if err == nil { // can Decrypt by priKey
+	priKey :=ecies.ImportECDSA(pbftAgent.PrivateKey)//ecdsa-->ecies
+	for _,encryptNode := range cryNodeInfo.Nodes{
+		decryptNode,err :=priKey.Decrypt(encryptNode, nil, nil)
+		if err == nil{// can Decrypt by priKey
 			node := new(types.CommitteeNode) //receive nodeInfo
-			rlp.DecodeBytes(decryptNode, node)
-			pbftAgent.server.PutNodes(cryNodeInfo.CommitteeId, []*types.CommitteeNode{node})
+			rlp.DecodeBytes(decryptNode,node)
+			pbftAgent.server.PutNodes(cryNodeInfo.CommitteeId,  []*types.CommitteeNode{node})
 			PrintNode(node)
 			return node
 		}
@@ -502,11 +436,11 @@
 }
 
 //generateBlock and broadcast
-func (self *PbftAgent) FetchFastBlock() (*types.Block, error) {
+func (self * PbftAgent)  FetchFastBlock() (*types.Block,error){
 	log.Info("into GenerateFastBlock...")
 	self.mu.Lock()
 	defer self.mu.Unlock()
-	var fastBlock *types.Block
+	var fastBlock  *types.Block
 
 	tstart := time.Now()
 	parent := self.fastChain.CurrentBlock()
@@ -531,7 +465,7 @@
 
 	if err := self.engine.PrepareFast(self.fastChain, header); err != nil {
 		log.Error("Failed to prepare header for generateFastBlock", "err", err)
-		return fastBlock, err
+		return	fastBlock,err
 	}
 	// Create the current work task and check any fork transitions needed
 	err := self.makeCurrent(parent, header)
@@ -540,7 +474,7 @@
 	pending, err := self.eth.TxPool().Pending()
 	if err != nil {
 		log.Error("Failed to fetch pending transactions", "err", err)
-		return fastBlock, err
+		return	fastBlock,err
 	}
 	txs := types.NewTransactionsByPriceAndNonce(self.current.signer, pending)
 	work.commitTransactions(self.mux, txs, self.fastChain)
@@ -549,27 +483,10 @@
 	// Create the new block to seal with the consensus engine
 	if work.Block, err = self.engine.FinalizeFast(self.fastChain, header, work.state, work.txs, work.receipts); err != nil {
 		log.Error("Failed to finalize block for sealing", "err", err)
-		return work.Block, err
+		return	work.Block,err
 	}
 	fastBlock = work.Block
 
-<<<<<<< HEAD
-	rewardSnailHegiht := new(big.Int).Add(self.rewardNumber, common.Big1)
-	space := new(big.Int).Sub(self.snailChain.CurrentBlock().Number(), rewardSnailHegiht).Int64()
-	if space >= BlockRewordSpace {
-		fastBlock.Header().SnailNumber = rewardSnailHegiht
-		sb := self.snailChain.GetBlockByNumber(rewardSnailHegiht.Uint64())
-		fastBlock.Header().SnailHash = sb.Hash()
-	}
-	fmt.Println("fastBlockHeight:", fastBlock.Header().Number)
-	return fastBlock, nil
-}
-
-//broadcast blockAndSign
-func (self *PbftAgent) BroadcastFastBlock(fb *types.Block) error {
-	log.Info("into BroadcastFastBlock.")
-
-=======
 	//generate rewardSnailHegiht  //zanshi not used
 	/*BlockReward :=self.fastChain.CurrentReward()
 	rewardSnailHegiht := new(big.Int).Add(BlockReward.SnailNumber,common.Big1)
@@ -587,18 +504,12 @@
 	if !self.nodeInfoIsExist(){
 		return nil,errors.New("nodeInfo is not exist ,cannot generateSign.")
 	}
->>>>>>> a893b0b8
 	voteSign := &types.PbftSign{
-		Result:     VoteAgree,
-		FastHeight: fb.Header().Number,
-		FastHash:   fb.Hash(),
+		Result: VoteAgree,
+		FastHeight:fb.Header().Number,
+		FastHash:fb.Hash(),
 	}
 	var err error
-<<<<<<< HEAD
-	signHash := GetSignHash(voteSign)
-	voteSign.Sign, err = crypto.Sign(signHash, self.PrivateKey)
-	if err != nil {
-=======
 	signHash :=GetSignHash(voteSign)
 	voteSign.Sign,err =crypto.Sign(signHash, self.PrivateKey)
 	return voteSign,err
@@ -611,86 +522,51 @@
 	}
 	voteSign ,err :=self.GenerateSign(fb)
 	if err != nil{
->>>>>>> a893b0b8
 		panic(err)
 		log.Info("sign error")
 	}
 	fb.AppendSign(voteSign)
-	self.NewFastBlockFeed.Send(core.NewBlockEvent{Block: fb})
+	self.NewFastBlockFeed.Send(core.NewBlockEvent{Block:fb,})
 	//self.broadCastChainEvent(fb)
 	return err
 }
 
-<<<<<<< HEAD
-func (self *PbftAgent) broadCastChainEvent(fb *types.Block) {
-	work := self.current
-
-	// Update the block hash in all logs since it is now available and not when the
-	// receipt/log of individual transactions were created.
-	for _, r := range work.receipts {
-		for _, l := range r.Logs {
-			l.BlockHash = fb.Hash()
-		}
-	}
-	for _, log := range work.state.Logs() {
-		log.BlockHash = fb.Hash()
-	}
-	stat, err := self.fastChain.WriteBlockWithState(fb, work.receipts, work.state)
-	if err != nil {
-		log.Error("Failed writing block to chain", "err", err)
-	}
-	// Broadcast the block and announce chain insertion event
-
-	var (
-		events []interface{}
-		logs   = work.state.Logs()
-	)
-	events = append(events, core.ChainEvent{Block: fb, Hash: fb.Hash(), Logs: logs})
-	if stat == core.CanonStatTy {
-		events = append(events, core.ChainHeadEvent{Block: fb})
-	}
-	self.fastChain.PostChainEvents(events, logs)
-}
-
-func (self *PbftAgent) VerifyFastBlock(fb *types.Block) error {
-=======
 func (self * PbftAgent) VerifyFastBlock(fb *types.Block) error{
->>>>>>> a893b0b8
 	log.Info("into VerifyFastBlock.")
-	fmt.Println("hash:", fb.Hash(), "number:", fb.Header().Number)
-	fmt.Println("parentHash:", fb.ParentHash())
+	fmt.Println("hash:",fb.Hash(),"number:",fb.Header().Number)
+	fmt.Println("parentHash:",fb.ParentHash())
 	self.mu.Lock()
 	defer self.mu.Unlock()
 	bc := self.fastChain
 	// get current head
 	var parent *types.Block
 	parent = bc.GetBlock(fb.ParentHash(), fb.NumberU64()-1)
-	if parent == nil { //if cannot find parent return ErrUnSyncParentBlock
-		return types.ErrHeightNotYet
-	}
-	err := self.engine.VerifyFastHeader(bc, fb.Header(), true)
-	if err != nil {
+	if parent ==nil{ //if cannot find parent return ErrUnSyncParentBlock
+		return  types.ErrHeightNotYet
+	}
+	err :=self.engine.VerifyFastHeader(bc, fb.Header(),true)
+	if err != nil{
 		panic(err)
 		log.Error("VerifyFastHeader error")
-	} else {
+	}else{
 		err = bc.Validator().ValidateBody(fb)
 	}
-	if err != nil {
+	if err != nil{
 		return err
 	}
 
 	//abort, results  :=bc.Engine().VerifyPbftFastHeader(bc, fb.Header(),parent.Header())
 	state, err := bc.State()
-	if err != nil {
+	if err != nil{
 		return err
 	}
 
-	receipts, _, usedGas, err := bc.Processor().Process(fb, state, vm.Config{}) //update
-	if err != nil {
+	receipts, _, usedGas, err := bc.Processor().Process(fb, state, vm.Config{})//update
+	if err != nil{
 		return err
 	}
 	err = bc.Validator().ValidateState(fb, parent, state, receipts, usedGas)
-	if err != nil {
+	if err != nil{
 		return err
 	}
 	return nil
@@ -698,42 +574,20 @@
 
 func (self *PbftAgent) BroadcastConsensus(fb *types.Block) error {
 	log.Info("into BroadcastSign.")
-<<<<<<< HEAD
-	var err error
-	//generate sign
-	voteSign := types.PbftSign{
-		FastHeight: fb.Number(),
-		FastHash:   fb.Hash(),
-		Result:     VoteAgree,
-	}
-	hash := GetSignHash(&voteSign)
-	voteSign.Sign, err = crypto.Sign(hash[:], self.PrivateKey)
-	if err != nil {
-		return err
-=======
 	//generate sign
 	voteSign ,err :=self.GenerateSign(fb)
 	if err != nil{
 		panic(err)
 		log.Info("sign error")
->>>>>>> a893b0b8
 	}
 	//insert bockchain
 	self.mu.Lock()
 	defer self.mu.Unlock()
-	err = self.PutCacheIntoChain(fb)
-	if err != nil {
+	err =self.PutCacheIntoChain(fb)
+	if err != nil{
 		return err
 	}
-<<<<<<< HEAD
-
-	if fb.SnailNumber() != nil {
-		self.rewardNumber = fb.SnailNumber()
-	}
-	self.signFeed.Send(core.PbftSignEvent{PbftSign: &voteSign})
-=======
 	self.signFeed.Send(core.PbftSignEvent{PbftSign:voteSign})
->>>>>>> a893b0b8
 	return nil
 }
 
@@ -795,7 +649,7 @@
 	return nil
 }
 
-func (env *AgentWork) commitTransactions(mux *event.TypeMux, txs *types.TransactionsByPriceAndNonce, bc *core.BlockChain) {
+func (env *AgentWork) commitTransactions(mux *event.TypeMux, txs *types.TransactionsByPriceAndNonce,bc *core.BlockChain) {
 	if env.gasPool == nil {
 		env.gasPool = new(core.GasPool).AddGas(env.header.GasLimit)
 	}
@@ -829,7 +683,7 @@
 		// Start executing the transaction
 		env.state.Prepare(tx.Hash(), common.Hash{}, env.tcount)
 
-		err, logs := env.commitTransaction(tx, bc, env.gasPool)
+		err, logs := env.commitTransaction(tx, bc,env.gasPool)
 		switch err {
 		case core.ErrGasLimitReached:
 			// Pop the current out-of-gas transaction without shifting in the next from the account
@@ -880,10 +734,10 @@
 	}
 }
 
-func (env *AgentWork) commitTransaction(tx *types.Transaction, bc *core.BlockChain, gp *core.GasPool) (error, []*types.Log) {
+func (env *AgentWork) commitTransaction(tx *types.Transaction, bc *core.BlockChain,  gp *core.GasPool) (error, []*types.Log) {
 	snap := env.state.Snapshot()
-	feeAmount := big.NewInt(0)
-	receipt, _, err := core.ApplyTransaction(env.config, bc, gp, env.state, env.header, tx, &env.header.GasUsed, feeAmount, vm.Config{})
+	feeAmount := big.NewInt(0);
+	receipt, _, err := core.ApplyTransaction(env.config, bc, gp, env.state, env.header, tx, &env.header.GasUsed,feeAmount, vm.Config{})
 	if err != nil {
 		env.state.RevertToSnapshot(snap)
 		return err, nil
@@ -894,32 +748,20 @@
 	return nil, receipt.Logs
 }
 
-func (self *PbftAgent) SubscribeNewFastBlockEvent(ch chan<- core.NewBlockEvent) event.Subscription {
+func (self * PbftAgent) SubscribeNewFastBlockEvent(ch chan<- core.NewBlockEvent) event.Subscription {
 	return self.scope.Track(self.NewFastBlockFeed.Subscribe(ch))
 }
 
 // SubscribeNewPbftSignEvent registers a subscription of PbftSignEvent and
 // starts sending event to the given channel.
-func (self *PbftAgent) SubscribeNewPbftSignEvent(ch chan<- core.PbftSignEvent) event.Subscription {
+func (self * PbftAgent) SubscribeNewPbftSignEvent(ch chan<- core.PbftSignEvent) event.Subscription {
 	return self.scope.Track(self.signFeed.Subscribe(ch))
 }
 
-func (self *PbftAgent) SubscribeNodeInfoEvent(ch chan<- NodeInfoEvent) event.Subscription {
+func (self * PbftAgent)  SubscribeNodeInfoEvent(ch chan<- NodeInfoEvent) event.Subscription {
 	return self.scope.Track(self.nodeInfoFeed.Subscribe(ch))
 }
 
-<<<<<<< HEAD
-func (self *PbftAgent) IsCommitteeMember(committeeInfo *types.CommitteeInfo) bool {
-	if committeeInfo == nil || len(committeeInfo.Members) == 0 {
-		fmt.Println("IsCommitteeMember committeeInfo :", len(committeeInfo.Members))
-		return false
-	}
-	/*pubKey,err :=crypto.UnmarshalPubkey(self.CommitteeNode.Publickey)
-	if err != nil{
-		log.Error("UnmarshalPubkey error...")
-	}*/
-	for _, member := range committeeInfo.Members {
-=======
 func (self *PbftAgent) IsCommitteeMember(committeeInfo *types.CommitteeInfo) bool{
 	if !self.nodeInfoIsExist(){
 		return false
@@ -929,7 +771,6 @@
 		return false
 	}
 	for _,member := range committeeInfo.Members {
->>>>>>> a893b0b8
 		if bytes.Equal(self.CommitteeNode.Publickey, crypto.FromECDSAPub(member.Publickey)) {
 			return true
 		}
@@ -937,8 +778,8 @@
 	return false
 }
 
-func GetSignHash(sign *types.PbftSign) []byte {
-	hash := RlpHash([]interface{}{
+func  GetSignHash(sign *types.PbftSign) []byte{
+	hash := RlpHash([]interface{} {
 		sign.FastHash,
 		sign.FastHeight,
 		sign.Result,
@@ -947,20 +788,20 @@
 }
 
 // VerifyCommitteeSign verify committee sign.
-func (self *PbftAgent) VerifyCommitteeSign(signs []*types.PbftSign) (bool, string) {
-	if len(self.CommitteeInfo.Members) == 0 {
+func (self * PbftAgent) VerifyCommitteeSign(signs []*types.PbftSign) (bool,string) {
+	if len(self.CommitteeInfo.Members) == 0{
 		log.Error("CommitteeInfo.Members is nil ...")
 	}
 
-	for _, sign := range signs {
-		pubKey, err := crypto.SigToPub(GetSignHash(sign), sign.Sign)
-		if err != nil {
+	for _,sign := range signs{
+		pubKey,err :=crypto.SigToPub(GetSignHash(sign),sign.Sign)
+		if err != nil{
 			log.Error("SigToPub error.")
 			return false, ""
 		}
-		for _, member := range self.CommitteeInfo.Members {
+		for _,member := range self.CommitteeInfo.Members {
 			if bytes.Equal(crypto.FromECDSAPub(pubKey), crypto.FromECDSAPub(member.Publickey)) {
-				return true, hex.EncodeToString(crypto.FromECDSAPub(pubKey))
+				return true,hex.EncodeToString(crypto.FromECDSAPub(pubKey))
 			}
 		}
 	}
@@ -984,28 +825,28 @@
 }*/
 
 // ChangeCommitteeLeader trigger view change.
-func (self *PbftAgent) ChangeCommitteeLeader(height *big.Int) bool {
+func (self * PbftAgent) ChangeCommitteeLeader(height *big.Int) bool {
 	return false
 }
 
 // getCommitteeNumber return Committees number
-func (self *PbftAgent) GetCommitteeNumber(height *big.Int) int32 {
+func (self * PbftAgent) GetCommitteeNumber(height *big.Int) int32 {
 	committees := self.election.GetCommittee(height)
 	if committees == nil {
 		return 0
 	}
-	return int32(len(committees))
-}
-
-func (self *PbftAgent) SetCommitteeInfo(newCommitteeInfo *types.CommitteeInfo, CommitteeType int) error {
-	if newCommitteeInfo == nil {
+	return  int32(len(committees))
+}
+
+func (self *PbftAgent) SetCommitteeInfo(newCommitteeInfo *types.CommitteeInfo,CommitteeType int) error {
+	if newCommitteeInfo == nil{
 		newCommitteeInfo = &types.CommitteeInfo{}
 	}
-	if CommitteeType == CurrentCommittee {
+	if CommitteeType ==CurrentCommittee{
 		self.CommitteeInfo = newCommitteeInfo
-	} else if CommitteeType == NextCommittee {
+	}else if CommitteeType ==NextCommittee{
 		self.NextCommitteeInfo = newCommitteeInfo
-	} else {
+	}else{
 		return errors.New("CommitteeType is nil")
 	}
 	return nil
@@ -1022,25 +863,20 @@
 	return RlpHash(c)
 }
 
-func PrintNode(node *types.CommitteeNode) {
+func PrintNode(node *types.CommitteeNode){
 	fmt.Println("*********************")
-	fmt.Println("IP:", node.IP)
-	fmt.Println("Port:", node.Port)
-	fmt.Println("Coinbase:", node.Coinbase)
-	fmt.Println("Publickey:", node.Publickey)
+	fmt.Println("IP:",node.IP)
+	fmt.Println("Port:",node.Port)
+	fmt.Println("Coinbase:",node.Coinbase)
+	fmt.Println("Publickey:",node.Publickey)
 }
 
 func (self *PbftAgent) AcquireCommitteeAuth(height *big.Int) bool {
-<<<<<<< HEAD
-	committeeMembers := self.election.GetCommittee(height)
-	for _, member := range committeeMembers {
-=======
 	if !self.nodeInfoIsExist(){
 		return	false
 	}
 	committeeMembers :=self.election.GetCommittee(height)
 	for _,member := range committeeMembers {
->>>>>>> a893b0b8
 		if bytes.Equal(self.CommitteeNode.Publickey, crypto.FromECDSAPub(member.Publickey)) {
 			return true
 		}
