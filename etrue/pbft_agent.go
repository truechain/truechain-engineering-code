// Copyright 2018 The Truechain Authors
// This file is part of the truechain-engineering-code library.
//
// The truechain-engineering-code library is free software: you can redistribute it and/or modify
// it under the terms of the GNU Lesser General Public License as published by
// the Free Software Foundation, either version 3 of the License, or
// (at your option) any later version.
//
// The truechain-engineering-code library is distributed in the hope that it will be useful,
// but WITHOUT ANY WARRANTY; without even the implied warranty of
// MERCHANTABILITY or FITNESS FOR A PARTICULAR PURPOSE. See the
// GNU Lesser General Public License for more details.
//
// You should have received a copy of the GNU Lesser General Public License
// along with the truechain-engineering-code library. If not, see <http://www.gnu.org/licenses/>.

package etrue

import (
	"crypto/ecdsa"
	"crypto/rand"
	"encoding/hex"
	"errors"
	"math/big"
	"sync"
	"time"

	"github.com/truechain/truechain-engineering-code/common"
	"github.com/truechain/truechain-engineering-code/consensus"
	"github.com/truechain/truechain-engineering-code/core"
	"github.com/truechain/truechain-engineering-code/core/snailchain"
	"github.com/truechain/truechain-engineering-code/core/state"
	"github.com/truechain/truechain-engineering-code/core/types"
	"github.com/truechain/truechain-engineering-code/core/vm"
	"github.com/truechain/truechain-engineering-code/crypto"
	"github.com/truechain/truechain-engineering-code/crypto/ecies"
	"github.com/truechain/truechain-engineering-code/crypto/sha3"
	"github.com/truechain/truechain-engineering-code/event"
	"github.com/truechain/truechain-engineering-code/log"
	"github.com/truechain/truechain-engineering-code/params"
	"github.com/truechain/truechain-engineering-code/rlp"
)

const (
	//preCommittee     = iota //previous committee
	currentCommittee = iota //current running committee
	nextCommittee           //next committee
)
const (
	blockRewordSpace = 12
	chainHeadSize    = 256
	electionChanSize = 64
	sendNodeTime     = 30 * time.Second
	subSignStr       = 24

	fetchBlockTime = 5
	blockInterval  = 20
)

var (
	txSum           uint64 = 0
	timeSlice       []uint64
	txSlice         []uint64
	tpsSlice        []float32
	averageTpsSlice []float32
)

type Backend interface {
	//AccountManager() *accounts.Manager
	BlockChain() *core.BlockChain
	SnailBlockChain() *snailchain.SnailBlockChain
	TxPool() *core.TxPool
	//ChainDb() ethdb.Database
	Config() *Config
}

type PbftAgent struct {
	config     *params.ChainConfig
	fastChain  *core.BlockChain
	snailChain *snailchain.SnailBlockChain
	engine     consensus.Engine
	eth        Backend
	signer     types.Signer
	current    *AgentWork

	//preCommitteeInfo     *types.CommitteeInfo
	currentCommitteeInfo *types.CommitteeInfo
	nextCommitteeInfo    *types.CommitteeInfo
	committeeIds         []*big.Int
	endFastNumber        map[*big.Int]*big.Int

	//isCommitteeMember bool
	/*isCurrentCommitteeMember    bool
	isNextCommitteeMember    bool*/

	server   types.PbftServerProxy
	election *Election

	mu           *sync.Mutex //generateBlock mutex
	cacheBlockMu *sync.Mutex //PbftAgent.cacheBlock mutex
	mux          *event.TypeMux

	signFeed         event.Feed
	nodeInfoFeed     event.Feed
	NewFastBlockFeed event.Feed
	scope            event.SubscriptionScope //send scope

	electionCh    chan core.ElectionEvent
	cryNodeInfoCh chan *types.EncryptNodeMessage
	chainHeadCh   chan core.ChainHeadEvent

	electionSub       event.Subscription
	chainHeadAgentSub event.Subscription

	committeeNode *types.CommitteeNode
	privateKey    *ecdsa.PrivateKey
	vmConfig      vm.Config

	//cacheSign  map[string]types.Sign     //prevent receive same sign
	cacheBlock map[*big.Int]*types.Block //prevent receive same block
	singleNode bool

	nodeInfoWorks []*nodeInfoWork
}

type AgentWork struct {
	config *params.ChainConfig
	signer types.Signer

	state   *state.StateDB // apply state changes here
	tcount  int            // tx count in cycle
	gasPool *core.GasPool  // available gas used to pack transactions

	Block     *types.Block // the new block
	header    *types.Header
	txs       []*types.Transaction
	receipts  []*types.Receipt
	createdAt time.Time
}

// NodeInfoEvent is posted when nodeInfo send
func NewPbftAgent(eth Backend, config *params.ChainConfig, engine consensus.Engine, election *Election) *PbftAgent {
	self := &PbftAgent{
		config:               config,
		engine:               engine,
		eth:                  eth,
		fastChain:            eth.BlockChain(),
		snailChain:           eth.SnailBlockChain(),
		currentCommitteeInfo: new(types.CommitteeInfo),
		nextCommitteeInfo:    new(types.CommitteeInfo),
		committeeIds:         make([]*big.Int, 3),
		endFastNumber:        make(map[*big.Int]*big.Int),
		electionCh:           make(chan core.ElectionEvent, electionChanSize),
		chainHeadCh:          make(chan core.ChainHeadEvent, chainHeadSize),
		cryNodeInfoCh:        make(chan *types.EncryptNodeMessage),
		election:             election,
		mux:                  new(event.TypeMux),
		mu:                   new(sync.Mutex),
		cacheBlockMu:         new(sync.Mutex),
		cacheBlock:           make(map[*big.Int]*types.Block),
	}
	self.initNodeWork()
	self.InitNodeInfo(eth.Config())
	if !self.singleNode {
		self.electionSub = self.election.SubscribeElectionEvent(self.electionCh)
		self.chainHeadAgentSub = self.fastChain.SubscribeChainHeadEvent(self.chainHeadCh)
	}
	return self
}

func (self *PbftAgent) initNodeWork() {
	nodeWork1 := &nodeInfoWork{
		cacheSign:     make(map[string]types.Sign),
		ticker:        time.NewTicker(sendNodeTime),
		committeeInfo: new(types.CommitteeInfo),
		tag:           1,
	}
	nodeWork2 := &nodeInfoWork{
		cacheSign:     make(map[string]types.Sign),
		ticker:        time.NewTicker(sendNodeTime),
		committeeInfo: new(types.CommitteeInfo),
		tag:           2,
	}
	self.nodeInfoWorks = append(self.nodeInfoWorks, nodeWork1, nodeWork2)
}

func (self *PbftAgent) InitNodeInfo(config *Config) {
	self.singleNode = config.NodeType
	self.privateKey = config.PrivateKey
	pubKey := self.privateKey.PublicKey
	pubBytes := crypto.FromECDSAPub(&pubKey)
	self.committeeNode = &types.CommitteeNode{
		IP:        config.Host,
		Port:      uint(config.Port),
		Port2:     uint(config.StandByPort),
		Coinbase:  crypto.PubkeyToAddress(pubKey),
		Publickey: pubBytes,
	}
	self.vmConfig = vm.Config{EnablePreimageRecording: config.EnablePreimageRecording}
	log.Info("InitNodeInfo", "singleNode", self.singleNode, ", port",
		config.Port, ", standByPort", config.StandByPort, ", Host", config.Host,
		", coinbase", self.committeeNode.Coinbase, ", self.vmConfig", self.vmConfig.EnablePreimageRecording)
}

func (self *PbftAgent) Start() {
	if self.singleNode {
		go self.singleloop()
	} else {
		go self.loop()
	}
}

// Unsubscribe all subscriptions registered from agent
func (self *PbftAgent) stop() {
	self.electionSub.Unsubscribe()
	self.chainHeadAgentSub.Unsubscribe()
	self.scope.Close()
}

type nodeInfoWork struct {
	tag               int
	committeeInfo     *types.CommitteeInfo
	cryptoNode        *types.EncryptNodeMessage
	cacheSign         map[string]types.Sign //prevent receive same sign
	ticker            *time.Ticker
	isCommitteeMember bool
	isCurrent         bool
}

func (self *PbftAgent) getStartNodeWork() *nodeInfoWork {
	if self.nodeInfoWorks[0].isCurrent {
		self.nodeInfoWorks[0].isCurrent = false
		self.nodeInfoWorks[1].isCurrent = true
		return self.nodeInfoWorks[1]
	} else {
		self.nodeInfoWorks[0].isCurrent = true
		self.nodeInfoWorks[1].isCurrent = false
		return self.nodeInfoWorks[0]
	}
}

func (self *PbftAgent) getStopNodeWork() *nodeInfoWork {
	if !self.nodeInfoWorks[0].isCurrent {
		return self.nodeInfoWorks[0]
	} else {
		return self.nodeInfoWorks[1]
	}
}

func (self *PbftAgent) stopSend() {
	nodeWork := self.getStopNodeWork()
	self.debugNodeInfoWork(nodeWork, "stopSend...Before...")
	//clear nodeWork
	if nodeWork.isCommitteeMember {
		log.Info("nodeWork ticker stop", "committeeId", nodeWork.committeeInfo.Id)
		nodeWork.ticker.Stop() //stop ticker send nodeInfo
	}
	nodeWork.cacheSign = make(map[string]types.Sign)
	nodeWork.cryptoNode = nil
	nodeWork.isCommitteeMember = false
	nodeWork.committeeInfo = new(types.CommitteeInfo)
	self.debugNodeInfoWork(nodeWork, "stopSend...After...")
}
func (self *PbftAgent) debugNodeInfoWork(node *nodeInfoWork, str string) {
	log.Debug(str, "tag", node.tag, "isMember", node.isCommitteeMember, "isCurrent", node.isCurrent,
		"nodeWork1", self.nodeInfoWorks[0].isCurrent, "nodeWork2", self.nodeInfoWorks[1].isCurrent,
		"committeeId", node.committeeInfo.Id, "committeeInfoMembers", len(node.committeeInfo.Members),
		"cacheSignLen", len(node.cacheSign))
	if node.cryptoNode != nil {
		log.Info(str, "len(cryptoNode.Nodes)", len(node.cryptoNode.Nodes))
	}
}

func (self *PbftAgent) startSend(receivedCommitteeInfo *types.CommitteeInfo, isCommitteeMember bool) {
	nodeWork := self.getStartNodeWork()
	self.debugNodeInfoWork(nodeWork, "into startSend...Before...")
	nodeWork.isCommitteeMember = isCommitteeMember
	nodeWork.cacheSign = make(map[string]types.Sign)
	nodeWork.committeeInfo = receivedCommitteeInfo
	nodeWork.cryptoNode = nil
	if nodeWork.isCommitteeMember {
		log.Info("node in pbft member", "committeeId", receivedCommitteeInfo.Id)
		nodeWork.ticker = time.NewTicker(sendNodeTime)
		go func() {
			for {
				select {
				case <-nodeWork.ticker.C:
					self.sendPbftNode(nodeWork)
				}
			}
		}()
	} else {
		log.Info("node not in pbft member", "committeeId", receivedCommitteeInfo.Id)
	}
	self.debugNodeInfoWork(nodeWork, "into startSend...After...")
}

func (self *PbftAgent) handlePbftNode(cryNodeInfo *types.EncryptNodeMessage, nodeWork *nodeInfoWork) {
	log.Debug("into handlePbftNode...", "commiteeId", cryNodeInfo.CommitteeId)
	/*signStr := hex.EncodeToString(cryNodeInfo.Sign)
	if len(signStr) > subSignStr {
		signStr = signStr[:subSignStr]
	}
	if bytes.Equal(nodeWork.cacheSign[signStr], []byte{}) {
		self.debugNodeInfoWork(nodeWork, "into handlePbftNode2...")
		nodeWork.cacheSign[signStr] = cryNodeInfo.Sign
		self.receivePbftNode(cryNodeInfo)
	} else {
		log.Debug("not received pbftnode.")
	}*/

	self.debugNodeInfoWork(nodeWork, "into handlePbftNode2...")
	self.receivePbftNode(cryNodeInfo)
}

func (self *PbftAgent) loop() {
	defer self.stop()
	for {
		select {
		case ch := <-self.electionCh:
			switch ch.Option {
			case types.CommitteeStart:
				log.Debug("CommitteeStart...", "Id", ch.CommitteeID)
				committeeID := copyCommitteeId(ch.CommitteeID)
				if self.committeeIds[1] == committeeID {
					log.Warn("CommitteeStart two times", "committeeId", committeeID)
					continue
				}
				self.setCommitteeInfo(currentCommittee, self.nextCommitteeInfo)
				self.committeeIds[1] = committeeID
				if self.IsCommitteeMember(self.currentCommitteeInfo) {
					go self.server.Notify(committeeID, int(ch.Option))
				}
			case types.CommitteeStop:
				log.Debug("CommitteeStop..", "Id", ch.CommitteeID)
				committeeID := copyCommitteeId(ch.CommitteeID)
				if self.committeeIds[2] == committeeID {
					log.Warn("CommitteeStop two times", "committeeId", committeeID)
					continue
				}
				self.committeeIds[2] = committeeID
				if self.IsCommitteeMember(self.currentCommitteeInfo) {
					go self.server.Notify(committeeID, int(ch.Option))
				}
				self.stopSend()
			case types.CommitteeSwitchover:
				log.Debug("CommitteeCh...", "Id", ch.CommitteeID)
				committeeID := copyCommitteeId(ch.CommitteeID)
				if self.committeeIds[0] == committeeID {
					log.Warn("CommitteeSwitchover two times", "committeeId", committeeID)
					continue
				}
				if len(ch.CommitteeMembers) == 0 {
					log.Error("CommitteeSwitchover receivedMembers is nil ", "committeeId", committeeID)
				}
				receivedCommitteeInfo := &types.CommitteeInfo{
					Id:      committeeID,
					Members: ch.CommitteeMembers,
				}
				self.setCommitteeInfo(nextCommittee, receivedCommitteeInfo)
				self.committeeIds[0] = committeeID

				if self.IsCommitteeMember(receivedCommitteeInfo) {
					self.startSend(receivedCommitteeInfo, true)
					self.server.PutCommittee(receivedCommitteeInfo)
					self.server.PutNodes(receivedCommitteeInfo.Id, []*types.CommitteeNode{self.committeeNode})
				} else {
					self.startSend(receivedCommitteeInfo, false)
				}
			case types.CommitteeOver:
				log.Debug("CommitteeOver...", "CommitteeID", ch.CommitteeID, "EndFastNumber", ch.EndFastNumber)
				committeeID := copyCommitteeId(ch.CommitteeID)
				self.endFastNumber[committeeID] = ch.EndFastNumber
				self.server.SetCommitteeStop(committeeID, ch.EndFastNumber.Uint64())
			default:
				log.Warn("unknown election option:", "option", ch.Option)
			}
			//receive nodeInfo
		case cryNodeInfo := <-self.cryNodeInfoCh:
			if isCommittee, nodeWork := self.encryptoNodeInCommittee(cryNodeInfo); isCommittee {
				log.Debug("broadcast cryNodeInfo...", "committeeId", cryNodeInfo.CommitteeId)
				go self.nodeInfoFeed.Send(core.NodeInfoEvent{cryNodeInfo})
				if nodeWork.isCommitteeMember {
					self.handlePbftNode(cryNodeInfo, nodeWork)
				}
			}
		case ch := <-self.chainHeadCh:
			log.Debug("ChainHeadCh putCacheIntoChain.", "ch.Block", ch.Block.Number())
			go self.putCacheIntoChain(ch.Block)
		}
	}
}

func copyCommitteeId(CommitteeID *big.Int) *big.Int {
	copyID := *CommitteeID
	return &copyID
}

//  when receive block insert chain event ,put cacheBlock into fastchain
func (self *PbftAgent) putCacheIntoChain(receiveBlock *types.Block) error {
	self.cacheBlockMu.Lock()
	defer self.cacheBlockMu.Unlock()
	if len(self.cacheBlock) == 0 {
		log.Debug("len(self.cacheBlock) ==0")
		return nil
	} else {
		log.Debug("len(self.cacheBlock) !=0")
	}
	var (
		fastBlocks         []*types.Block
		receiveBlockHeight = receiveBlock.Number()
	)
	for i := receiveBlockHeight.Uint64() + 1; ; i++ {
		if block, ok := self.cacheBlock[big.NewInt(int64(i))]; ok {
			fastBlocks = append(fastBlocks, block)
		} else {
			break
		}
	}
	log.Info("putCacheIntoChain", "fastBlocks", len(fastBlocks))
	//insertBlock
	for _, fb := range fastBlocks {
		_, err := self.fastChain.InsertChain([]*types.Block{fb})
		if err != nil {
			log.Error("putCacheIntoChain Insertchain error", "number", fb.Number())
			return err
		}
		delete(self.cacheBlock, fb.Number())
		log.Info("delete from cacheBlock", "number", fb.Number())
		//braodcast sign
		voteSign, err := self.GenerateSign(fb)
		if err != nil {
			continue
		}
		go self.signFeed.Send(core.PbftSignEvent{Block: fb, PbftSign: voteSign})
	}
	return nil
}

//committeeNode braodcat:if parentBlock is not in fastChain,put block  into cacheblock
func (self *PbftAgent) handleConsensusBlock(receiveBlock *types.Block) error {
	receiveBlockHeight := receiveBlock.Number()
	if self.fastChain.CurrentBlock().Number().Cmp(receiveBlockHeight) >= 0 {
		if err := self.sendSign(receiveBlock); err != nil {
			return err
		}
		log.Info("handleConsensusBlock: blok already insert blockchain", "number", receiveBlockHeight)
		return nil
	}
	//self.fastChain.CurrentBlock()
	parent := self.fastChain.GetBlock(receiveBlock.ParentHash(), receiveBlock.NumberU64()-1)
	if parent != nil {
		var fastBlocks []*types.Block
		fastBlocks = append(fastBlocks, receiveBlock)

		//insertBlock
		_, err := self.fastChain.InsertChain(fastBlocks)
		for _, fb := range fastBlocks {
			log.Info("Finalize: BroadcastConsensus", "Height:", fb.Number(), "len:", len(fastBlocks))
		}
		if err != nil {
			log.Error("self.fastChain.InsertChain error ", "err", err)
			return err
		}
		//test tps
		GetTps(receiveBlock)
		if err := self.sendSign(receiveBlock); err != nil {
			return err
		}
	} else {
		log.Warn("handleConsensusBlock parent not in fastchain.")
		self.cacheBlockMu.Lock()
		self.cacheBlock[receiveBlockHeight] = receiveBlock
		self.cacheBlockMu.Unlock()
	}
	return nil
}

func (self *PbftAgent) sendSign(receiveBlock *types.Block) error {
	//generate sign
	voteSign, err := self.GenerateSign(receiveBlock)
	if err != nil {
		return err
	}
	log.Info("handleConsensusBlock generate sign ", "FastHeight", voteSign.FastHeight,
		"FastHash", voteSign.FastHash, "Result", voteSign.Result)
	//braodcast sign and block
	self.signFeed.Send(core.PbftSignEvent{Block: receiveBlock, PbftSign: voteSign})
	return nil
}

func (self *PbftAgent) encryptoNodeInCommittee(cryNodeInfo *types.EncryptNodeMessage) (bool, *nodeInfoWork) {
	members1 := self.nodeInfoWorks[0].committeeInfo.Members
	members2 := self.nodeInfoWorks[1].committeeInfo.Members
	if len(members1) == 0 && len(members2) == 0 {
		log.Error("received cryNodeInfo members = 0")
		return false, nil
	}
	committeeId1 := self.nodeInfoWorks[0].committeeInfo.Id
	committeeId2 := self.nodeInfoWorks[1].committeeInfo.Id
	if committeeId1 == nil && committeeId2 == nil {
		log.Error("received cryNodeInfo committeeId1 and committeeId2 is nil")
		return false, nil
	}

	hash := cryNodeInfo.HashWithoutSign().Bytes()
	pubKey, err := crypto.SigToPub(hash, cryNodeInfo.Sign)
	if err != nil {
		log.Error("encryptoNode SigToPub error", "err", err)
		return false, nil
	}
	pubKeyByte := crypto.FromECDSAPub(pubKey)

	if committeeId1 != nil && committeeId1.Cmp(cryNodeInfo.CommitteeId) == 0 &&
		self.election.IsCommitteeMember(members1, pubKeyByte) {
		return true, self.nodeInfoWorks[0]
	}
	if committeeId2 != nil && committeeId2.Cmp(cryNodeInfo.CommitteeId) == 0 &&
		self.election.IsCommitteeMember(members2, pubKeyByte) {
		return true, self.nodeInfoWorks[1]
	}
	return false, nil
}

//send committeeNode to p2p,make other committeeNode receive and decrypt
func (self *PbftAgent) sendPbftNode(nodeWork *nodeInfoWork) {
	/*if nodeWork.cryptoNode != nil {
		log.Debug("into sendPbftNode already")
		nodeWork.cryptoNode.CreatedAt = time.Now()
		self.nodeInfoFeed.Send(core.NodeInfoEvent{nodeWork.cryptoNode})
		return
	}*/
	log.Debug("into sendPbftNode", "committeeId", nodeWork.committeeInfo.Id)
	var (
		err           error
		committeeInfo = nodeWork.committeeInfo
		cryNodeInfo   = &types.EncryptNodeMessage{
			CreatedAt:   time.Now(),
			CommitteeId: committeeInfo.Id,
		}
	)
	PrintNode("send", self.committeeNode)
	nodeByte, err := rlp.EncodeToBytes(self.committeeNode)
	if err != nil {
		log.Error("EncodeToBytes error: ", "err", err)
	}
	var encryptNodes []types.EncryptCommitteeNode
	for _, member := range committeeInfo.Members {
		EncryptCommitteeNode, err := ecies.Encrypt(rand.Reader, ecies.ImportECDSAPublic(member.Publickey), nodeByte, nil, nil)
		if err != nil {
			log.Error("publickey encrypt node error ", "member.Publickey:", member.Publickey, "err", err)
		}
		encryptNodes = append(encryptNodes, EncryptCommitteeNode)
	}
	cryNodeInfo.Nodes = encryptNodes

	hash := cryNodeInfo.HashWithoutSign().Bytes()
	cryNodeInfo.Sign, err = crypto.Sign(hash, self.privateKey)
	if err != nil {
		log.Error("sign node error", "err", err)
	}
	//nodeWork.cryptoNode = cryNodeInfo
	self.nodeInfoFeed.Send(core.NodeInfoEvent{cryNodeInfo})
}

func (pbftAgent *PbftAgent) AddRemoteNodeInfo(cryNodeInfo *types.EncryptNodeMessage) error {
	if cryNodeInfo == nil {
		log.Error("AddRemoteNodeInfo cryNodeInfo nil")
		return errors.New("AddRemoteNodeInfo cryNodeInfo nil")
	}
	pbftAgent.cryNodeInfoCh <- cryNodeInfo
	return nil
}

func (self *PbftAgent) receivePbftNode(cryNodeInfo *types.EncryptNodeMessage) {
	log.Debug("into ReceivePbftNode ...")
	//ecdsa.PrivateKey convert to ecies.PrivateKey
	priKey := ecies.ImportECDSA(self.privateKey)
	for _, encryptNode := range cryNodeInfo.Nodes {
		decryptNode, err := priKey.Decrypt(encryptNode, nil, nil)
		if err == nil { // can Decrypt by priKey
			node := new(types.CommitteeNode) //receive nodeInfo
			rlp.DecodeBytes(decryptNode, node)
			PrintNode("receive", node)
			self.server.PutNodes(cryNodeInfo.CommitteeId, []*types.CommitteeNode{node})
		}
	}
}

//generateBlock and broadcast
func (self *PbftAgent) FetchFastBlock(committeeId *big.Int) (*types.Block, error) {
	log.Debug("into GenerateFastBlock...", "committeeId", committeeId)
	self.mu.Lock()
	defer self.mu.Unlock()
	var (
		fastBlock *types.Block
		feeAmount = big.NewInt(0)
	)
	tstart := time.Now()
	parent := self.fastChain.CurrentBlock()
	if endNumber := self.endFastNumber[committeeId]; endNumber != nil && endNumber.Cmp(parent.Number()) != 1 {
		log.Error("FetchFastBlock error", "number:", endNumber, "err", core.ErrExceedNumber)
		return fastBlock, core.ErrExceedNumber
	}

<<<<<<< HEAD
	log.Debug("parent", "height:", parent.Number())
=======
	log.Info("FetchFastBlock ", "parent:", parent.Number(), "hash", parent.Hash())
>>>>>>> 5fe44e3f
	tstamp := tstart.Unix()
	if parent.Time().Cmp(new(big.Int).SetInt64(tstamp)) > 0 {
		tstamp = parent.Time().Int64() + 1
	}

	// this will ensure we're not going off too far in the future
	//if now := time.Now().Unix(); tstamp > now+1 {
	//	wait := time.Duration(tstamp-now) * time.Second
	//	log.Info("generateFastBlock too far in the future", "wait", common.PrettyDuration(wait))
	//	time.Sleep(wait)
	//}

	num := parent.Number()
	header := &types.Header{
		ParentHash: parent.Hash(),
		Number:     num.Add(num, common.Big1),
		GasLimit:   core.FastCalcGasLimit(parent),
		Time:       big.NewInt(tstamp),
	}
	//validate height and hash
	if err := self.engine.Prepare(self.fastChain, header); err != nil {
		log.Error("Failed to prepare header for generateFastBlock", "err", err)
		return fastBlock, err
	}
	// Create the current work task and check any fork transitions needed
	err := self.makeCurrent(parent, header)
	work := self.current

	pending, err := self.eth.TxPool().Pending()
	if err != nil {
		log.Error("Failed to fetch pending transactions", "err", err)
		return fastBlock, err
	}
	txs := types.NewTransactionsByPriceAndNonce(self.current.signer, pending)
	work.commitTransactions(self.mux, txs, self.fastChain, feeAmount)
	self.rewardSnailBlock(header)
	// padding Header.Root, TxHash, ReceiptHash.
	// Create the new block to seal with the consensus engine
	if fastBlock, err = self.engine.Finalize(self.fastChain, header, work.state, work.txs, work.receipts, feeAmount); err != nil {
		log.Error("Failed to finalize block for sealing", "err", err)
		return fastBlock, err
	}
	log.Debug("generateFastBlock", "Height:", fastBlock.Number())

	voteSign, err := self.GenerateSign(fastBlock)
	if err != nil {
		log.Error("generateBlock with sign error.", "err", err)
	}
	log.Debug("FetchFastBlock generate sign ", "FastHeight", voteSign.FastHeight,
		"FastHash", voteSign.FastHash, "Result", voteSign.Result)
	if voteSign != nil {
		fastBlock.AppendSign(voteSign)
	}
	log.Debug("out GenerateFastBlock...")
	return fastBlock, err
}

//generate rewardSnailHegiht
func (self *PbftAgent) rewardSnailBlock(header *types.Header) {
	var rewardSnailHegiht *big.Int
	blockReward := self.fastChain.CurrentReward()
	if blockReward == nil {
		rewardSnailHegiht = new(big.Int).Set(common.Big1)
	} else {
		rewardSnailHegiht = new(big.Int).Add(blockReward.SnailNumber, common.Big1)
	}
	space := new(big.Int).Sub(self.snailChain.CurrentBlock().Number(), rewardSnailHegiht).Int64()
	if space >= blockRewordSpace {
		header.SnailNumber = rewardSnailHegiht
		sb := self.snailChain.GetBlockByNumber(rewardSnailHegiht.Uint64())
		if sb != nil {
			header.SnailHash = sb.Hash()
		} else {
			log.Error("cannot find snailBlock by rewardSnailHegiht.")
		}
		log.Debug("reward", "rewardSnailHegiht:", rewardSnailHegiht, "currentSnailBlock:",
			self.snailChain.CurrentBlock().Number(), "space:", space)
	}
}

func GetTps(currentBlock *types.Block) {
	/*r.Seed(time.Now().Unix())
	txNum := uint64(r.Intn(1000))*/

	nowTime := uint64(time.Now().UnixNano() / 1000000)
	timeSlice = append(timeSlice, nowTime)

	txNum := uint64(len(currentBlock.Transactions()))
	txSum += txNum
	txSlice = append(txSlice, txSum)
	if len(txSlice) > 1 && len(timeSlice) > 1 {
		eachTimeInterval := nowTime - timeSlice[len(timeSlice)-1-1]
		tps := 1000 * float32(txNum) / float32(eachTimeInterval)
		log.Debug("tps:", "block", currentBlock.NumberU64(), "tps", tps, "tx", txNum, "time", eachTimeInterval)
		tpsSlice = append(tpsSlice, tps)

		var timeInterval, txInterval uint64
		if len(timeSlice)-blockInterval > 0 && len(txSlice)-blockInterval > 0 {
			timeInterval = nowTime - timeSlice[len(timeSlice)-1-blockInterval]
			txInterval = txSum - txSlice[len(txSlice)-1-blockInterval]
		} else {
			timeInterval = nowTime - timeSlice[0]
			txInterval = txSum - txSlice[0]
		}
		averageTps := 1000 * float32(txInterval) / float32(timeInterval)
		log.Debug("tps average", "tps", averageTps, "tx", txInterval, "time", timeInterval)
		averageTpsSlice = append(averageTpsSlice, averageTps)
	}
}

func (self *PbftAgent) GenerateSignWithVote(fb *types.Block, vote uint) (*types.PbftSign, error) {
	voteSign := &types.PbftSign{
		Result:     vote,
		FastHeight: fb.Header().Number,
		FastHash:   fb.Hash(),
	}
	var err error
	signHash := voteSign.HashWithNoSign().Bytes()
	voteSign.Sign, err = crypto.Sign(signHash, self.privateKey)
	if err != nil {
		log.Error("fb GenerateSign error ", "err", err)
	}
	return voteSign, err
}

func (self *PbftAgent) GenerateSign(fb *types.Block) (*types.PbftSign, error) {
	voteSign := &types.PbftSign{
		Result:     types.VoteAgree,
		FastHeight: fb.Header().Number,
		FastHash:   fb.Hash(),
	}
	var err error
	signHash := voteSign.HashWithNoSign().Bytes()
	voteSign.Sign, err = crypto.Sign(signHash, self.privateKey)
	if err != nil {
		log.Error("fb GenerateSign error ", "err", err)
	}
	return voteSign, err
}

//broadcast blockAndSign
func (self *PbftAgent) BroadcastFastBlock(fb *types.Block) {
	//go self.NewFastBlockFeed.Send(core.NewBlockEvent{Block: fb})
}

func (self *PbftAgent) VerifyFastBlock(fb *types.Block) (*types.PbftSign, error) {
	log.Debug("into VerifyFastBlock:", "hash:", fb.Hash(), "number:", fb.Number(), "parentHash:", fb.ParentHash())
	bc := self.fastChain
	// get current head
	var parent *types.Block
	parent = bc.GetBlock(fb.ParentHash(), fb.NumberU64()-1)
	if parent == nil { //if cannot find parent return ErrUnSyncParentBlock
		log.Warn("VerifyFastBlock ErrHeightNotYet error","header", fb.Number())
		return nil, types.ErrHeightNotYet
	}
	err := self.engine.VerifyHeader(bc, fb.Header(), true)
	if err != nil {
		log.Error("verifyFastBlock verifyHeader error", "header", fb.Number(), "err", err)
		voteSign, err := self.GenerateSignWithVote(fb, types.VoteAgreeAgainst)
		if err != nil {
			return nil, err
		}
		return voteSign, err
	}
	err = bc.Validator().ValidateBody(fb)
	if err != nil {
		// if return blockAlready kown ,indicate block already insert chain by fetch
		if err == core.ErrKnownBlock && self.fastChain.CurrentBlock().Number().Cmp(fb.Number()) >= 0 {
			log.Info("block already insert chain by fetch .")
			voteSign, err := self.GenerateSignWithVote(fb, types.VoteAgree)
			if err != nil {
				return nil, err
			}
			return voteSign, nil
		}
		log.Error("verifyFastBlock validateBody error", "height:", fb.Number(),"err", err)
		voteSign, err := self.GenerateSignWithVote(fb, types.VoteAgreeAgainst)
		if err != nil {
			return nil, err
		}
		return voteSign, err
	}
	//abort, results  :=bc.Engine().VerifyPbftFastHeader(bc, fb.Header(),parent.Header())
	state, err := bc.State()
	if err != nil {
		log.Error("verifyFastBlock getCurrent state error", "height:", fb.Number(),"err", err)
		voteSign, err := self.GenerateSignWithVote(fb, types.VoteAgreeAgainst)
		if err != nil {
			return nil, err
		}
		return voteSign, err
	}
	receipts, _, usedGas, err := bc.Processor().Process(fb, state, self.vmConfig) //update
	log.Info("Finalize: verifyFastBlock", "Height:", fb.Number())
	if err != nil {
		log.Error("verifyFastBlock process error", "height:", fb.Number(),"err", err)
		voteSign, err := self.GenerateSignWithVote(fb, types.VoteAgreeAgainst)
		if err != nil {
			return nil, err
		}
		return voteSign, err
	}
	err = bc.Validator().ValidateState(fb, parent, state, receipts, usedGas)
	if err != nil {
		log.Error("verifyFastBlock validateState error", "Height:", fb.Number(),"err", err)
		voteSign, err := self.GenerateSignWithVote(fb, types.VoteAgreeAgainst)
		if err != nil {
			return nil, err
		}
		return voteSign, err
	}
	voteSign, _ := self.GenerateSignWithVote(fb, types.VoteAgree)
	if err != nil {
		return nil, err
	}
	log.Debug("out VerifyFastBlock:", "hash:", fb.Hash(), "number:", fb.Number(), "parentHash:", fb.ParentHash())
	return voteSign, nil
}

func (self *PbftAgent) BroadcastConsensus(fb *types.Block) error {
	log.Debug("into BroadcastSign.", "fastHeight", fb.Number())
	self.mu.Lock()
	defer self.mu.Unlock()
	//insert bockchain
	err := self.handleConsensusBlock(fb)
	if err != nil {
		return err
	}
	log.Debug("out BroadcastSign.", "fastHeight", fb.Number())
	return nil
}

func (self *PbftAgent) makeCurrent(parent *types.Block, header *types.Header) error {
	state, err := self.fastChain.StateAt(parent.Root())
	if err != nil {
		return err
	}
	work := &AgentWork{
		config:    self.config,
		signer:    types.NewEIP155Signer(self.config.ChainID),
		state:     state,
		header:    header,
		createdAt: time.Now(),
	}
	// Keep track of transactions which return errors so they can be removed
	work.tcount = 0
	self.current = work
	return nil
}

func (env *AgentWork) commitTransactions(mux *event.TypeMux, txs *types.TransactionsByPriceAndNonce, bc *core.BlockChain, feeAmount *big.Int) {
	if env.gasPool == nil {
		env.gasPool = new(core.GasPool).AddGas(env.header.GasLimit)
	}
	var coalescedLogs []*types.Log
	for {
		// If we don't have enough gas for any further transactions then we're done
		if env.gasPool.Gas() < params.TxGas {
			log.Trace("Not enough gas for further transactions", "have", env.gasPool, "want", params.TxGas)
			break
		}
		// Retrieve the next transaction and abort if all done
		tx := txs.Peek()
		if tx == nil {
			break
		}
		// Error may be ignored here. The error has already been checked
		// during transaction acceptance is the transaction pool.
		//
		// We use the eip155 signer regardless of the current hf.
		from, _ := types.Sender(env.signer, tx)
		// Check whether the tx is replay protected. If we're not in the EIP155 hf
		// phase, start ignoring the sender until we do.
		if tx.Protected() && !env.config.IsEIP155(env.header.Number) {
			log.Trace("Ignoring reply protected transaction", "hash", tx.Hash(), "eip155", env.config.EIP155Block)

			txs.Pop()
			continue
		}
		// Start executing the transaction
		env.state.Prepare(tx.Hash(), common.Hash{}, env.tcount)

		err, logs := env.commitTransaction(tx, bc, env.gasPool, feeAmount)
		switch err {
		case core.ErrGasLimitReached:
			// Pop the current out-of-gas transaction without shifting in the next from the account
			log.Trace("Gas limit exceeded for current block", "sender", from)
			txs.Pop()

		case core.ErrNonceTooLow:
			// New head notification data race between the transaction pool and miner, shift
			log.Trace("Skipping transaction with low nonce", "sender", from, "nonce", tx.Nonce())
			txs.Shift()

		case core.ErrNonceTooHigh:
			// Reorg notification data race between the transaction pool and miner, skip account =
			log.Trace("Skipping account with hight nonce", "sender", from, "nonce", tx.Nonce())
			txs.Pop()

		case nil:
			// Everything ok, collect the logs and shift in the next transaction from the same account
			coalescedLogs = append(coalescedLogs, logs...)
			env.tcount++
			txs.Shift()

		default:
			// Strange error, discard the transaction and get the next in line (note, the
			// nonce-too-high clause will prevent us from executing in vain).
			log.Debug("Transaction failed, account skipped", "hash", tx.Hash(), "err", err)
			txs.Shift()
		}
	}

	if len(coalescedLogs) > 0 || env.tcount > 0 {
		// make a copy, the state caches the logs and these logs get "upgraded" from pending to mined
		// logs by filling in the block hash when the block was mined by the local miner. This can
		// cause a race condition if a log was "upgraded" before the PendingLogsEvent is processed.
		cpy := make([]*types.Log, len(coalescedLogs))
		for i, l := range coalescedLogs {
			cpy[i] = new(types.Log)
			*cpy[i] = *l
		}
		go func(logs []*types.Log, tcount int) {
			if len(logs) > 0 {
				mux.Post(core.PendingLogsEvent{Logs: logs})
			}
			if tcount > 0 {
				mux.Post(core.PendingStateEvent{})
			}
		}(cpy, env.tcount)
	}
}

func (env *AgentWork) commitTransaction(tx *types.Transaction, bc *core.BlockChain, gp *core.GasPool, feeAmount *big.Int) (error, []*types.Log) {
	snap := env.state.Snapshot()
	receipt, _, err := core.ApplyTransaction(env.config, bc, gp, env.state, env.header, tx, &env.header.GasUsed, feeAmount, vm.Config{})
	if err != nil {
		env.state.RevertToSnapshot(snap)
		return err, nil
	}
	env.txs = append(env.txs, tx)
	env.receipts = append(env.receipts, receipt)

	return nil, receipt.Logs
}

func (self *PbftAgent) SubscribeNewFastBlockEvent(ch chan<- core.NewBlockEvent) event.Subscription {
	return self.scope.Track(self.NewFastBlockFeed.Subscribe(ch))
}

// SubscribeNewPbftSignEvent registers a subscription of PbftSignEvent and
// starts sending event to the given channel.
func (self *PbftAgent) SubscribeNewPbftSignEvent(ch chan<- core.PbftSignEvent) event.Subscription {
	return self.scope.Track(self.signFeed.Subscribe(ch))
}

func (self *PbftAgent) SubscribeNodeInfoEvent(ch chan<- core.NodeInfoEvent) event.Subscription {
	return self.scope.Track(self.nodeInfoFeed.Subscribe(ch))
}

func (self *PbftAgent) IsCommitteeMember(committeeInfo *types.CommitteeInfo) bool {
	return self.election.IsCommitteeMember(committeeInfo.Members, self.committeeNode.Publickey)
}

// verify sign of node is in committee
func (self *PbftAgent) VerifyCommitteeSign(sign *types.PbftSign) bool {
	if sign == nil {
		log.Error("VerifyCommitteeSign sign is nil")
		return false
	}
	member, err := self.election.VerifySign(sign)
	if err != nil {
		log.Warn("VerifyCommitteeSign  error", "err", err)
		return false
	}
	return member != nil
}

// ChangeCommitteeLeader trigger view change.
func (self *PbftAgent) ChangeCommitteeLeader(height *big.Int) bool {
	return false
}

// getCommitteeNumber return Committees number
func (self *PbftAgent) GetCommitteeNumber(blockHeight *big.Int) int32 {
	committees := self.election.GetCommittee(blockHeight)
	if committees == nil {
		log.Error("GetCommitteeNumber method committees is nil")
		return 0
	}
	if self.singleNode {
		return 1
	}
	return int32(len(committees))
}

func (self *PbftAgent) setCommitteeInfo(CommitteeType int, newCommitteeInfo *types.CommitteeInfo) {
	if newCommitteeInfo == nil {
		log.Error("setCommitteeInfo is nil ", "CommitteeType", CommitteeType)
		newCommitteeInfo = &types.CommitteeInfo{}
	}
	switch CommitteeType {
	case currentCommittee:
		self.currentCommitteeInfo = newCommitteeInfo
	case nextCommittee:
		self.nextCommitteeInfo = newCommitteeInfo
	default:
		log.Warn("CommitteeType is error ")
	}
}

func RlpHash(x interface{}) (h common.Hash) {
	hw := sha3.NewKeccak256()
	rlp.Encode(hw, x)
	hw.Sum(h[:0])
	return h
}

func DebugCryptNode(node *types.EncryptNodeMessage) {
	log.Debug("DebugCryptNode ", "createdAt:", node.CreatedAt, "Id:", node.CommitteeId, "Nodes.len:",
		len(node.Nodes))
}

func PrintNode(str string, node *types.CommitteeNode) {
	log.Debug(str+" CommitteeNode", "IP:", node.IP, "Port:", node.Port,
		"Coinbase:", node.Coinbase, "Publickey:", hex.EncodeToString(node.Publickey)[:6]+"***")
}

//AcquireCommitteeAuth determine whether the node pubKey  is in the specified committee
func (self *PbftAgent) AcquireCommitteeAuth(fastHeight *big.Int) bool {
	committeeMembers := self.election.GetCommittee(fastHeight)
	return self.election.IsCommitteeMember(committeeMembers, self.committeeNode.Publickey)
}

func (agent *PbftAgent) singleloop() {
	log.Info("singleloop start.")
	// sleep a minute to wait election module start and other nodes' connection
	time.Sleep(time.Minute)
	for {
		// fetch block
		var (
			block *types.Block
			err   error
			cnt   = 0
		)
		for {
			block, err = agent.FetchFastBlock(nil)
			if err != nil {
				log.Error("singleloop FetchFastBlock error", "err", err)
				time.Sleep(time.Second)
				continue
			}
			if len(block.Transactions()) == 0 && cnt < fetchBlockTime {
				cnt++
				time.Sleep(time.Second)
				continue
			} else {
				break
			}
		}
		_, err = agent.VerifyFastBlock(block)
		if err != nil {
			log.Error("VerifyFastBlock error", "err", err)
		}
		err = agent.BroadcastConsensus(block)
		if err != nil {
			log.Error("BroadcastConsensus error", "err", err)
		}
	}
}<|MERGE_RESOLUTION|>--- conflicted
+++ resolved
@@ -603,11 +603,7 @@
 		return fastBlock, core.ErrExceedNumber
 	}
 
-<<<<<<< HEAD
-	log.Debug("parent", "height:", parent.Number())
-=======
 	log.Info("FetchFastBlock ", "parent:", parent.Number(), "hash", parent.Hash())
->>>>>>> 5fe44e3f
 	tstamp := tstart.Unix()
 	if parent.Time().Cmp(new(big.Int).SetInt64(tstamp)) > 0 {
 		tstamp = parent.Time().Int64() + 1
