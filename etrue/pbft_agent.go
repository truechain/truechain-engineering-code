--- conflicted
+++ resolved
@@ -52,7 +52,7 @@
 	sendNodeTime     = 30 * time.Second
 	//subSignStr       = 24
 
-	fetchBlockTime = 1
+	fetchBlockTime = 5
 	blockInterval  = 20
 )
 
@@ -773,9 +773,6 @@
 
 //generate rewardSnailHegiht
 func (agent *PbftAgent) rewardSnailBlock(header *types.Header) {
-<<<<<<< HEAD
-	rewardSnailHegiht := agent.fastChain.NextSnailNumberReward()
-=======
 	var rewardSnailHegiht *big.Int
 	blockReward := agent.fastChain.CurrentReward()
 	if blockReward == nil {
@@ -783,7 +780,6 @@
 	} else {
 		rewardSnailHegiht = new(big.Int).Add(blockReward.SnailNumber, common.Big1)
 	}
->>>>>>> 0d42ede3
 	space := new(big.Int).Sub(agent.snailChain.CurrentBlock().Number(), rewardSnailHegiht).Int64()
 	if space >= params.SnailConfirmInterval.Int64() {
 		header.SnailNumber = rewardSnailHegiht
@@ -910,15 +906,6 @@
 		}
 		return voteSign, err
 	}
-	if err != nil {
-		log.Error("verifyFastBlock verifyRewardBlock error", "header", fb.Number(), "err", err)
-		voteSign, signError := agent.GenerateSignWithVote(fb, types.VoteAgreeAgainst)
-		if signError != nil {
-			return nil, signError
-		}
-		return voteSign, err
-	}
-
 	//abort, results  :=bc.Engine().VerifyPbftFastHeader(bc, fb.Header(),parent.Header())
 	state, err := bc.State()
 	if err != nil {
