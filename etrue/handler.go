--- conflicted
+++ resolved
@@ -34,10 +34,7 @@
 	"github.com/truechain/truechain-engineering-code/ethdb"
 	"github.com/truechain/truechain-engineering-code/etrue/downloader"
 	"github.com/truechain/truechain-engineering-code/etrue/fetcher"
-<<<<<<< HEAD
 	"github.com/truechain/truechain-engineering-code/etrue/fetcher/snail"
-=======
->>>>>>> 4a872a59
 	"github.com/truechain/truechain-engineering-code/event"
 	"github.com/truechain/truechain-engineering-code/log"
 	"github.com/truechain/truechain-engineering-code/p2p"
@@ -85,16 +82,10 @@
 	chainconfig       *params.ChainConfig
 	maxPeers          int
 
-<<<<<<< HEAD
 	downloader   *downloader.Downloader
 	fetcherFast  *fetcher.Fetcher
 	fetcherSnail *snailfetcher.Fetcher
 	peers        *peerSet
-=======
-	downloader  *downloader.Downloader
-	fetcherFast *fetcher.Fetcher
-	peers       *peerSet
->>>>>>> 4a872a59
 
 	SubProtocols []p2p.Protocol
 
@@ -226,7 +217,6 @@
 		atomic.StoreUint32(&manager.acceptTxs, 1) // Mark initial sync done on any fetcher import
 		return manager.blockchain.InsertChain(blocks)
 	}
-<<<<<<< HEAD
 
 	snailValidator := func(header *types.SnailHeader) error {
 		headers := make([]*types.SnailHeader, 1)
@@ -252,9 +242,6 @@
 
 	manager.fetcherFast = fetcher.New(blockchain.GetBlockByHash, fastValidator, manager.BroadcastFastBlock, fastHeighter, fastInserter, manager.removePeer, agent)
 	manager.fetcherSnail = snailfetcher.New(snailchain.GetBlockByHash, snailValidator, manager.BroadcastSnailBlock, snailHeighter, snailInserter, manager.removePeer)
-=======
-	manager.fetcherFast = fetcher.New(blockchain.GetBlockByHash, fastValidator, manager.BroadcastFastBlock, fastHeighter, fastInserter, manager.removePeer, agent, manager.BroadcastPbSign)
->>>>>>> 4a872a59
 
 	return manager, nil
 }
@@ -797,11 +784,8 @@
 			p.MarkTransaction(sign.Hash())
 			pm.fetcherFast.EnqueueSign(p.id, signs)
 		}
-<<<<<<< HEAD
 		p.MarkSign(sign.Hash())
 		pm.fetcherFast.EnqueueSign(p.id, sign)
-=======
->>>>>>> 4a872a59
 
 	//fruit structure
 	case msg.Code == FruitMsg:
@@ -1062,11 +1046,7 @@
 	for {
 		select {
 		case event := <-pm.pbSignsCh:
-<<<<<<< HEAD
-			pm.BroadcastPbSign(event.PbftSign)
-=======
 			pm.BroadcastPbSign([]*types.PbftSign{event.PbftSign})
->>>>>>> 4a872a59
 
 			// Err() channel will be closed when unsubscribing.
 		case <-pm.pbSignsSub.Err():
