// Copyright 2015 The go-ethereum Authors
// This file is part of the go-ethereum library.
//
// The go-ethereum library is free software: you can redistribute it and/or modify
// it under the terms of the GNU Lesser General Public License as published by
// the Free Software Foundation, either version 3 of the License, or
// (at your option) any later version.
//
// The go-ethereum library is distributed in the hope that it will be useful,
// but WITHOUT ANY WARRANTY; without even the implied warranty of
// MERCHANTABILITY or FITNESS FOR A PARTICULAR PURPOSE. See the
// GNU Lesser General Public License for more details.
//
// You should have received a copy of the GNU Lesser General Public License
// along with the go-ethereum library. If not, see <http://www.gnu.org/licenses/>.

package etrue

import (
	"encoding/json"
	"errors"
	"fmt"
	"math"
	"math/big"
	"sync"
	"sync/atomic"
	"time"

	"github.com/truechain/truechain-engineering-code/common"
	"github.com/truechain/truechain-engineering-code/consensus"
	"github.com/truechain/truechain-engineering-code/consensus/misc"
	"github.com/truechain/truechain-engineering-code/core"
	"github.com/truechain/truechain-engineering-code/core/fastchain"
	"github.com/truechain/truechain-engineering-code/core/types"
	"github.com/truechain/truechain-engineering-code/etrue/downloader"
	"github.com/truechain/truechain-engineering-code/etrue/fetcher"
	"github.com/truechain/truechain-engineering-code/ethdb"
	"github.com/truechain/truechain-engineering-code/event"
	"github.com/truechain/truechain-engineering-code/log"
	"github.com/truechain/truechain-engineering-code/p2p"
	"github.com/truechain/truechain-engineering-code/p2p/discover"
	"github.com/truechain/truechain-engineering-code/params"
	"github.com/truechain/truechain-engineering-code/rlp"
	"github.com/truechain/truechain-engineering-code/etrue/fetcher/fetcherfast"
)

const (
	softResponseLimit = 2 * 1024 * 1024 // Target maximum size of returned blocks, headers or node data.
	estHeaderRlpSize  = 500             // Approximate size of an RLP encoded block header

	// txChanSize is the size of channel listening to NewTxsEvent.
	// The number is referenced from the size of tx pool.
	txChanSize = 4096
	fruitChanSize = 256
	snailBlockChanSize = 256
)

var (
	daoChallengeTimeout = 15 * time.Second // Time allowance for a node to reply to the DAO handshake challenge
)

// errIncompatibleConfig is returned if the requested protocols and configs are
// not compatible (low protocol version restrictions and high requirements).
var errIncompatibleConfig = errors.New("incompatible configuration")

func errResp(code errCode, format string, v ...interface{}) error {
	return fmt.Errorf("%v - %v", code, fmt.Sprintf(format, v...))
}

type ProtocolManager struct {
	networkID uint64

	fastSync  uint32 // Flag whether fast sync is enabled (gets disabled if we already have blocks)
	acceptTxs uint32 // Flag whether we're considered synchronised (enables transaction processing)
	acceptFruits uint32
	acceptSnailBlocks uint32
	txpool      txPool
	//hybridpool  hybridPool
	SnailPool     SnailPool
	blockchain  *core.BlockChain
	fastBlockchain  *fastchain.FastBlockChain
	//added by Abition 20180715
	fruitchain  *core.BlockChain
	chainconfig *params.ChainConfig
	maxPeers    int

	downloader *downloader.Downloader
	fetcher    *fetcher.Fetcher
	fetcherFast    *fetcherfast.Fetcher
	peers      *peerSet

	SubProtocols []p2p.Protocol

	eventMux      *event.TypeMux
	txsCh         chan core.NewTxsEvent
	txsSub        event.Subscription
<<<<<<< HEAD
	//records
	recordsch      chan core.NewRecordsEvent
	recordsSub	   event.Subscription
=======
>>>>>>> 6c71af35
	//fruit
	fruitsch       chan core.NewFruitsEvent
	fruitsSub	   event.Subscription
    //snailblock
	snailBlocksch  chan core.NewSnailBlocksEvent
	snailBlocksSub	   event.Subscription

	minedBlockSub *event.TypeMuxSubscription
<<<<<<< HEAD
    //minedfruit
=======
	//fast block
	minedFastSub *event.TypeMuxSubscription
    //fruit
>>>>>>> 6c71af35
	minedFruitSub *event.TypeMuxSubscription
	//minedsnailBlock
	minedSnailBlockSub *event.TypeMuxSubscription
	// channels for fetcher, syncer, txsyncLoop
	newPeerCh   chan *peer
	txsyncCh    chan *txsync
	quitSync    chan struct{}
	noMorePeers chan struct{}

	// wait group is used for graceful shutdowns during downloading
	// and processing
	wg sync.WaitGroup
}

// NewProtocolManager returns a new Truechain sub protocol manager. The Truechain sub protocol manages peers capable
// with the Truechain network.
<<<<<<< HEAD
func NewProtocolManager(config *params.ChainConfig, mode downloader.SyncMode, networkID uint64, mux *event.TypeMux, txpool txPool, SnailPool SnailPool, engine consensus.Engine, blockchain *core.BlockChain, chaindb ethdb.Database) (*ProtocolManager, error) {
=======
func NewProtocolManager(config *params.ChainConfig, mode downloader.SyncMode, networkID uint64, mux *event.TypeMux, txpool txPool, hybridpool hybridPool, engine consensus.Engine, blockchain *core.BlockChain, fastBlockchain *fastchain.FastBlockChain, chaindb ethdb.Database) (*ProtocolManager, error) {
>>>>>>> 6c71af35
	// Create the protocol manager with the base fields
	manager := &ProtocolManager{
		networkID:   networkID,
		eventMux:    mux,
		txpool:      txpool,
		//hybridpool:  hybridpool,
		SnailPool:  SnailPool,
		blockchain:  blockchain,
		fastBlockchain:	 fastBlockchain,
		chainconfig: config,
		peers:       newPeerSet(),
		newPeerCh:   make(chan *peer),
		noMorePeers: make(chan struct{}),
		txsyncCh:    make(chan *txsync),
		quitSync:    make(chan struct{}),
	}
	// Figure out whether to allow fast sync or not
	if mode == downloader.FastSync && blockchain.CurrentBlock().NumberU64() > 0 {
		log.Warn("Blockchain not empty, fast sync disabled")
		mode = downloader.FullSync
	}
	if mode == downloader.FastSync && fastBlockchain.CurrentBlock().NumberU64() > 0 {
		log.Warn("Blockchain not empty, fast sync disabled")
		mode = downloader.FullSync
	}
	if mode == downloader.FastSync {
		manager.fastSync = uint32(1)
	}
	// Initiate a sub-protocol for every implemented version we can handle
	manager.SubProtocols = make([]p2p.Protocol, 0, len(ProtocolVersions))
	for i, version := range ProtocolVersions {
		// Skip protocol version if incompatible with the mode of operation
		if mode == downloader.FastSync && version < eth63 {
			continue
		}
		// Compatible; initialise the sub-protocol
		version := version // Closure for the run
		manager.SubProtocols = append(manager.SubProtocols, p2p.Protocol{
			Name:    ProtocolName,
			Version: version,
			Length:  ProtocolLengths[i],
			Run: func(p *p2p.Peer, rw p2p.MsgReadWriter) error {
				peer := manager.newPeer(int(version), p, rw)
				select {
				case manager.newPeerCh <- peer:
					manager.wg.Add(1)
					defer manager.wg.Done()
					return manager.handle(peer)
				case <-manager.quitSync:
					return p2p.DiscQuitting
				}
			},
			NodeInfo: func() interface{} {
				return manager.NodeInfo()
			},
			PeerInfo: func(id discover.NodeID) interface{} {
				if p := manager.peers.Peer(fmt.Sprintf("%x", id[:8])); p != nil {
					return p.Info()
				}
				return nil
			},
		})
	}
	if len(manager.SubProtocols) == 0 {
		return nil, errIncompatibleConfig
	}
	// Construct the different synchronisation mechanisms
	manager.downloader = downloader.New(mode, chaindb, manager.eventMux, blockchain, nil, manager.removePeer)

	validator := func(header *types.Header) error {
		return engine.VerifyHeader(blockchain, header, true)
	}
	heighter := func() uint64 {
		return blockchain.CurrentBlock().NumberU64()
	}
	inserter := func(blocks types.Blocks) (int, error) {
		// If fast sync is running, deny importing weird blocks
		if atomic.LoadUint32(&manager.fastSync) == 1 {
			log.Warn("Discarded bad propagated block", "number", blocks[0].Number(), "hash", blocks[0].Hash())
			return 0, nil
		}
		atomic.StoreUint32(&manager.acceptTxs, 1) // Mark initial sync done on any fetcher import
		return manager.blockchain.InsertChain(blocks)
	}
	manager.fetcher = fetcher.New(blockchain.GetBlockByHash, validator, manager.BroadcastBlock, heighter, inserter, manager.removePeer)
	fastValidator := func(header *types.FastHeader) error {
		//mecMark how to get ChainFastReader
		return engine.VerifyFastHeader(fastBlockchain, header, true)
	}
	fastHeighter := func() uint64 {
		return fastBlockchain.CurrentFastBlock().NumberU64()
	}
	fastInserter := func(blocks types.FastBlocks) (int, error) {
		// If fast sync is running, deny importing weird blocks
		if atomic.LoadUint32(&manager.fastSync) == 1 {
			log.Warn("Discarded bad propagated block", "number", blocks[0].Number(), "hash", blocks[0].Hash())
			return 0, nil
		}
		atomic.StoreUint32(&manager.acceptTxs, 1) // Mark initial sync done on any fetcher import
		return manager.fastBlockchain.InsertChain(blocks)
	}
	manager.fetcherFast = fetcherfast.New(fastBlockchain.GetBlockByHash, fastValidator, manager.BroadcastFastBlock, fastHeighter, fastInserter, manager.removePeer)

	return manager, nil
}

func (pm *ProtocolManager) removePeer(id string) {
	// Short circuit if the peer was already removed
	peer := pm.peers.Peer(id)
	if peer == nil {
		return
	}
	log.Debug("Removing Truechain peer", "peer", id)

	// Unregister the peer from the downloader and Truechain peer set
	pm.downloader.UnregisterPeer(id)
	if err := pm.peers.Unregister(id); err != nil {
		log.Error("Peer removal failed", "peer", id, "err", err)
	}
	// Hard disconnect at the networking layer
	if peer != nil {
		peer.Peer.Disconnect(p2p.DiscUselessPeer)
	}
}

func (pm *ProtocolManager) Start(maxPeers int) {
	pm.maxPeers = maxPeers

	// broadcast transactions
	pm.txsCh = make(chan core.NewTxsEvent, txChanSize)
	pm.txsSub = pm.txpool.SubscribeNewTxsEvent(pm.txsCh)
	go pm.txBroadcastLoop()

<<<<<<< HEAD
	//broadcast records
	pm.recordsch = make(chan core.NewRecordsEvent, recordChanSize)
	//pm.recordsSub = pm.hybridpool.SubscribeNewRecordEvent(pm.recordsch)
	pm.recordsSub = pm.SnailPool.SubscribeNewRecordEvent(pm.recordsch)
	go pm.recordBroadcastLoop()

=======
>>>>>>> 6c71af35
	//broadcast fruits
	pm.fruitsch = make(chan core.NewFruitsEvent, fruitChanSize)
	//pm.fruitsSub = pm.hybridpool.SubscribeNewFruitEvent(pm.fruitsch)
	pm.fruitsSub = pm.SnailPool.SubscribeNewFruitEvent(pm.fruitsch)
	go pm.fruitBroadcastLoop()

	//broadcast snailblock
	pm.snailBlocksch = make(chan core.NewSnailBlocksEvent, snailBlockChanSize)
	pm.snailBlocksSub = pm.SnailPool.SubscribeNewSnailBlockEvent(pm.snailBlocksch)
	go pm.snailBlockBroadcastLoop()

	// broadcast mined blocks
	pm.minedBlockSub = pm.eventMux.Subscribe(core.NewMinedBlockEvent{})
	go pm.minedBroadcastLoop()

	// broadcast mined fastBlocks
	pm.minedFastSub = pm.eventMux.Subscribe(core.NewMinedFastBlockEvent{})
	go pm.minedFastBroadcastLoop()

	// broadcast mined fruits
	pm.minedFruitSub = pm.eventMux.Subscribe(core.NewMinedFruitEvent{})
	go pm.minedFruitLoop()

	//broadcast mined snailblock
	pm.minedSnailBlockSub = pm.eventMux.Subscribe(core.NewMinedSnailBlockEvent{})
	go pm.minedSnailBlockLoop()

	// start sync handlers
	go pm.syncer()
	go pm.txsyncLoop()
}

func (pm *ProtocolManager) Stop() {
	log.Info("Stopping Truechain protocol")

	pm.txsSub.Unsubscribe()        // quits txBroadcastLoop
	pm.minedBlockSub.Unsubscribe() // quits blockBroadcastLoop
	pm.minedFastSub.Unsubscribe() // quits minedFastBroadcastLoop
	//fruit and minedfruit
	pm.fruitsSub.Unsubscribe() // quits fruitBroadcastLoop
	pm.minedFruitSub.Unsubscribe() // quits minedfruitBroadcastLoop
	//snailblock and minedSnailBlock
	pm.snailBlocksSub.Unsubscribe() // quits snailBlockBroadcastLoop
	pm.minedSnailBlockSub.Unsubscribe() // quits minedSnailBlockBroadcastLoop

	// Quit the sync loop.
	// After this send has completed, no new peers will be accepted.
	pm.noMorePeers <- struct{}{}

	// Quit fetcher, txsyncLoop.
	close(pm.quitSync)

	// Disconnect existing sessions.
	// This also closes the gate for any new registrations on the peer set.
	// sessions which are already established but not added to pm.peers yet
	// will exit when they try to register.
	pm.peers.Close()

	// Wait for all peer handler goroutines and the loops to come down.
	pm.wg.Wait()

	log.Info("Truechain protocol stopped")
}

func (pm *ProtocolManager) newPeer(pv int, p *p2p.Peer, rw p2p.MsgReadWriter) *peer {
	return newPeer(pv, p, newMeteredMsgWriter(rw))
}

// handle is the callback invoked to manage the life cycle of an eth peer. When
// this function terminates, the peer is disconnected.
func (pm *ProtocolManager) handle(p *peer) error {
	// Ignore maxPeers if this is a trusted peer
	if pm.peers.Len() >= pm.maxPeers && !p.Peer.Info().Network.Trusted {
		return p2p.DiscTooManyPeers
	}
	p.Log().Debug("Truechain peer connected", "name", p.Name())

	// Execute the Truechain handshake
	var (
		genesis = pm.blockchain.Genesis()
		head    = pm.blockchain.CurrentHeader()
		hash    = head.Hash()
		number  = head.Number.Uint64()
		td      = pm.blockchain.GetTd(hash, number)
	)
	if err := p.Handshake(pm.networkID, td, hash, genesis.Hash()); err != nil {
		p.Log().Debug("Truechain handshake failed", "err", err)
		return err
	}
	if rw, ok := p.rw.(*meteredMsgReadWriter); ok {
		rw.Init(p.version)
	}
	// Register the peer locally
	if err := pm.peers.Register(p); err != nil {
		p.Log().Error("Truechain peer registration failed", "err", err)
		return err
	}
	defer pm.removePeer(p.id)

	// Register the peer in the downloader. If the downloader considers it banned, we disconnect
	if err := pm.downloader.RegisterPeer(p.id, p.version, p); err != nil {
		return err
	}
	// Propagate existing transactions. new transactions appearing
	// after this will be sent via broadcasts.
	pm.syncTransactions(p)

	// If we're DAO hard-fork aware, validate any remote peer with regard to the hard-fork
	if daoBlock := pm.chainconfig.DAOForkBlock; daoBlock != nil {
		// Request the peer's DAO fork header for extra-data validation
		if err := p.RequestHeadersByNumber(daoBlock.Uint64(), 1, 0, false); err != nil {
			return err
		}
		// Start a timer to disconnect if the peer doesn't reply in time
		p.forkDrop = time.AfterFunc(daoChallengeTimeout, func() {
			p.Log().Debug("Timed out DAO fork-check, dropping")
			pm.removePeer(p.id)
		})
		// Make sure it's cleaned up if the peer dies off
		defer func() {
			if p.forkDrop != nil {
				p.forkDrop.Stop()
				p.forkDrop = nil
			}
		}()
	}
	// main loop. handle incoming messages.
	for {
		if err := pm.handleMsg(p); err != nil {
			p.Log().Debug("Truechain message handling failed", "err", err)
			return err
		}
	}
}

// handleMsg is invoked whenever an inbound message is received from a remote
// peer. The remote connection is torn down upon returning any error.
func (pm *ProtocolManager) handleMsg(p *peer) error {
	// Read the next message from the remote peer, and ensure it's fully consumed
	msg, err := p.rw.ReadMsg()
	if err != nil {
		return err
	}
	if msg.Size > ProtocolMaxMsgSize {
		return errResp(ErrMsgTooLarge, "%v > %v", msg.Size, ProtocolMaxMsgSize)
	}
	defer msg.Discard()

	// Handle the message depending on its contents
	switch {
	case msg.Code == StatusMsg:
		// Status messages should never arrive after the handshake
		return errResp(ErrExtraStatusMsg, "uncontrolled status message")

	// Block header query, collect the requested headers and reply
	case msg.Code == GetBlockHeadersMsg:
		// Decode the complex header query
		var query getBlockHeadersData
		if err := msg.Decode(&query); err != nil {
			return errResp(ErrDecode, "%v: %v", msg, err)
		}
		hashMode := query.Origin.Hash != (common.Hash{})
		first := true
		maxNonCanonical := uint64(100)

		// Gather headers until the fetch or network limits is reached
		var (
			bytes   common.StorageSize
			headers []*types.Header
			unknown bool
		)
		for !unknown && len(headers) < int(query.Amount) && bytes < softResponseLimit && len(headers) < downloader.MaxHeaderFetch {
			// Retrieve the next header satisfying the query
			var origin *types.Header
			if hashMode {
				if first {
					first = false
					origin = pm.blockchain.GetHeaderByHash(query.Origin.Hash)
					if origin != nil {
						query.Origin.Number = origin.Number.Uint64()
					}
				} else {
					origin = pm.blockchain.GetHeader(query.Origin.Hash, query.Origin.Number)
				}
			} else {
				origin = pm.blockchain.GetHeaderByNumber(query.Origin.Number)
			}
			if origin == nil {
				break
			}
			headers = append(headers, origin)
			bytes += estHeaderRlpSize

			// Advance to the next header of the query
			switch {
			case hashMode && query.Reverse:
				// Hash based traversal towards the genesis.json block
				ancestor := query.Skip + 1
				if ancestor == 0 {
					unknown = true
				} else {
					query.Origin.Hash, query.Origin.Number = pm.blockchain.GetAncestor(query.Origin.Hash, query.Origin.Number, ancestor, &maxNonCanonical)
					unknown = (query.Origin.Hash == common.Hash{})
				}
			case hashMode && !query.Reverse:
				// Hash based traversal towards the leaf block
				var (
					current = origin.Number.Uint64()
					next    = current + query.Skip + 1
				)
				if next <= current {
					infos, _ := json.MarshalIndent(p.Peer.Info(), "", "  ")
					p.Log().Warn("GetBlockHeaders skip overflow attack", "current", current, "skip", query.Skip, "next", next, "attacker", infos)
					unknown = true
				} else {
					if header := pm.blockchain.GetHeaderByNumber(next); header != nil {
						nextHash := header.Hash()
						expOldHash, _ := pm.blockchain.GetAncestor(nextHash, next, query.Skip+1, &maxNonCanonical)
						if expOldHash == query.Origin.Hash {
							query.Origin.Hash, query.Origin.Number = nextHash, next
						} else {
							unknown = true
						}
					} else {
						unknown = true
					}
				}
			case query.Reverse:
				// Number based traversal towards the genesis.json block
				if query.Origin.Number >= query.Skip+1 {
					query.Origin.Number -= query.Skip + 1
				} else {
					unknown = true
				}

			case !query.Reverse:
				// Number based traversal towards the leaf block
				query.Origin.Number += query.Skip + 1
			}
		}
		return p.SendBlockHeaders(headers)

		// Block header query, collect the requested headers and reply
	case msg.Code == GetFastBlockHeadersMsg:
		// Decode the complex header query
		var query getBlockHeadersData
		if err := msg.Decode(&query); err != nil {
			return errResp(ErrDecode, "%v: %v", msg, err)
		}
		hashMode := query.Origin.Hash != (common.Hash{})
		first := true
		maxNonCanonical := uint64(100)

		// Gather headers until the fetch or network limits is reached
		var (
			bytes   common.StorageSize
			headers []*types.FastHeader
			unknown bool
		)
		for !unknown && len(headers) < int(query.Amount) && bytes < softResponseLimit && len(headers) < downloader.MaxHeaderFetch {
			// Retrieve the next header satisfying the query
			var origin *types.FastHeader
			if hashMode {
				if first {
					first = false
					origin = pm.fastBlockchain.GetHeaderByHash(query.Origin.Hash)
					if origin != nil {
						query.Origin.Number = origin.Number.Uint64()
					}
				} else {
					origin = pm.fastBlockchain.GetHeader(query.Origin.Hash, query.Origin.Number)
				}
			} else {
				origin = pm.fastBlockchain.GetHeaderByNumber(query.Origin.Number)
			}
			if origin == nil {
				break
			}
			headers = append(headers, origin)
			bytes += estHeaderRlpSize

			// Advance to the next header of the query
			switch {
			case hashMode && query.Reverse:
				// Hash based traversal towards the genesis.json block
				ancestor := query.Skip + 1
				if ancestor == 0 {
					unknown = true
				} else {
					query.Origin.Hash, query.Origin.Number = pm.fastBlockchain.GetAncestor(query.Origin.Hash, query.Origin.Number, ancestor, &maxNonCanonical)
					unknown = (query.Origin.Hash == common.Hash{})
				}
			case hashMode && !query.Reverse:
				// Hash based traversal towards the leaf block
				var (
					current = origin.Number.Uint64()
					next    = current + query.Skip + 1
				)
				if next <= current {
					infos, _ := json.MarshalIndent(p.Peer.Info(), "", "  ")
					p.Log().Warn("GetBlockHeaders skip overflow attack", "current", current, "skip", query.Skip, "next", next, "attacker", infos)
					unknown = true
				} else {
					if header := pm.fastBlockchain.GetHeaderByNumber(next); header != nil {
						nextHash := header.Hash()
						expOldHash, _ := pm.fastBlockchain.GetAncestor(nextHash, next, query.Skip+1, &maxNonCanonical)
						if expOldHash == query.Origin.Hash {
							query.Origin.Hash, query.Origin.Number = nextHash, next
						} else {
							unknown = true
						}
					} else {
						unknown = true
					}
				}
			case query.Reverse:
				// Number based traversal towards the genesis.json block
				if query.Origin.Number >= query.Skip+1 {
					query.Origin.Number -= query.Skip + 1
				} else {
					unknown = true
				}

			case !query.Reverse:
				// Number based traversal towards the leaf block
				query.Origin.Number += query.Skip + 1
			}
		}
		return p.SendFastBlockHeaders(headers)

	case msg.Code == BlockHeadersMsg:
		// A batch of headers arrived to one of our previous requests
		var headers []*types.Header
		if err := msg.Decode(&headers); err != nil {
			return errResp(ErrDecode, "msg %v: %v", msg, err)
		}
		// If no headers were received, but we're expending a DAO fork check, maybe it's that
		if len(headers) == 0 && p.forkDrop != nil {
			// Possibly an empty reply to the fork header checks, sanity check TDs
			verifyDAO := true

			// If we already have a DAO header, we can check the peer's TD against it. If
			// the peer's ahead of this, it too must have a reply to the DAO check
			if daoHeader := pm.blockchain.GetHeaderByNumber(pm.chainconfig.DAOForkBlock.Uint64()); daoHeader != nil {
				if _, td := p.Head(); td.Cmp(pm.blockchain.GetTd(daoHeader.Hash(), daoHeader.Number.Uint64())) >= 0 {
					verifyDAO = false
				}
			}
			// If we're seemingly on the same chain, disable the drop timer
			if verifyDAO {
				p.Log().Debug("Seems to be on the same side of the DAO fork")
				p.forkDrop.Stop()
				p.forkDrop = nil
				return nil
			}
		}
		// Filter out any explicitly requested headers, deliver the rest to the downloader
		filter := len(headers) == 1
		if filter {
			// If it's a potential DAO fork check, validate against the rules
			if p.forkDrop != nil && pm.chainconfig.DAOForkBlock.Cmp(headers[0].Number) == 0 {
				// Disable the fork drop timer
				p.forkDrop.Stop()
				p.forkDrop = nil

				// Validate the header and either drop the peer or continue
				if err := misc.VerifyDAOHeaderExtraData(pm.chainconfig, headers[0]); err != nil {
					p.Log().Debug("Verified to be on the other side of the DAO fork, dropping")
					return err
				}
				p.Log().Debug("Verified to be on the same side of the DAO fork")
				return nil
			}
			// Irrelevant of the fork checks, send the header to the fetcher just in case
			headers = pm.fetcher.FilterHeaders(p.id, headers, time.Now())
		}
		if len(headers) > 0 || !filter {
			err := pm.downloader.DeliverHeaders(p.id, headers)
			if err != nil {
				log.Debug("Failed to deliver headers", "err", err)
			}
		}

	case msg.Code == FastBlockHeadersMsg:
		// A batch of headers arrived to one of our previous requests
		var headers []*types.FastHeader
		if err := msg.Decode(&headers); err != nil {
			return errResp(ErrDecode, "msg %v: %v", msg, err)
		}

		// Filter out any explicitly requested headers, deliver the rest to the downloader
		filter := len(headers) == 1
		if filter {
			// Irrelevant of the fork checks, send the header to the fetcher just in case
			headers = pm.fetcherFast.FilterHeaders(p.id, headers, time.Now())
		}
		// mecMark
		//if len(headers) > 0 || !filter {
		//	err := pm.downloader.DeliverHeaders(p.id, headers)
		//	if err != nil {
		//		log.Debug("Failed to deliver headers", "err", err)
		//	}
		//}

	case msg.Code == GetBlockBodiesMsg:
		// Decode the retrieval message
		msgStream := rlp.NewStream(msg.Payload, uint64(msg.Size))
		if _, err := msgStream.List(); err != nil {
			return err
		}
		// Gather blocks until the fetch or network limits is reached
		var (
			hash   common.Hash
			bytes  int
			bodies []rlp.RawValue
		)
		for bytes < softResponseLimit && len(bodies) < downloader.MaxBlockFetch {
			// Retrieve the hash of the next block
			if err := msgStream.Decode(&hash); err == rlp.EOL {
				break
			} else if err != nil {
				return errResp(ErrDecode, "msg %v: %v", msg, err)
			}
			// Retrieve the requested block body, stopping if enough was found
			if data := pm.blockchain.GetBodyRLP(hash); len(data) != 0 {
				bodies = append(bodies, data)
				bytes += len(data)
			}
		}
		return p.SendBlockBodiesRLP(bodies)

	case msg.Code == GetFastBlockBodiesMsg:
		// Decode the retrieval message
		msgStream := rlp.NewStream(msg.Payload, uint64(msg.Size))
		if _, err := msgStream.List(); err != nil {
			return err
		}
		// Gather blocks until the fetch or network limits is reached
		var (
			hash   common.Hash
			bytes  int
			bodies []rlp.RawValue
		)
		for bytes < softResponseLimit && len(bodies) < downloader.MaxBlockFetch {
			// Retrieve the hash of the next block
			if err := msgStream.Decode(&hash); err == rlp.EOL {
				break
			} else if err != nil {
				return errResp(ErrDecode, "msg %v: %v", msg, err)
			}
			// Retrieve the requested block body, stopping if enough was found
			if data := pm.fastBlockchain.GetBodyRLP(hash); len(data) != 0 {
				bodies = append(bodies, data)
				bytes += len(data)
			}
		}
		return p.SendFastBlockBodiesRLP(bodies)

	case msg.Code == BlockBodiesMsg:
		// A batch of block bodies arrived to one of our previous requests
		var request blockBodiesData
		if err := msg.Decode(&request); err != nil {
			return errResp(ErrDecode, "msg %v: %v", msg, err)
		}
		// Deliver them all to the downloader for queuing
		transactions := make([][]*types.Transaction, len(request))
		uncles := make([][]*types.Header, len(request))

		for i, body := range request {
			transactions[i] = body.Transactions
			uncles[i] = body.Uncles
		}
		// Filter out any explicitly requested bodies, deliver the rest to the downloader
		filter := len(transactions) > 0 || len(uncles) > 0
		if filter {
			transactions, uncles = pm.fetcher.FilterBodies(p.id, transactions, uncles, time.Now())
		}
		if len(transactions) > 0 || len(uncles) > 0 || !filter {
			err := pm.downloader.DeliverBodies(p.id, transactions, uncles)
			if err != nil {
				log.Debug("Failed to deliver bodies", "err", err)
			}
		}

	case msg.Code == FastBlockBodiesMsg:
		// A batch of block bodies arrived to one of our previous requests
		var request blockBodiesData
		if err := msg.Decode(&request); err != nil {
			return errResp(ErrDecode, "msg %v: %v", msg, err)
		}
		// Deliver them all to the downloader for queuing
		transactions := make([][]*types.Transaction, len(request))

		for i, body := range request {
			transactions[i] = body.Transactions
		}
		// Filter out any explicitly requested bodies, deliver the rest to the downloader
		filter := len(transactions) > 0
		if filter {
			transactions = pm.fetcherFast.FilterBodies(p.id, transactions, time.Now())
		}
		// mecMark
		//if len(transactions) > 0 || len(uncles) > 0 || !filter {
		//	err := pm.downloader.DeliverBodies(p.id, transactions, uncles)
		//	if err != nil {
		//		log.Debug("Failed to deliver bodies", "err", err)
		//	}
		//}

	case p.version >= eth63 && msg.Code == GetNodeDataMsg:
		// Decode the retrieval message
		msgStream := rlp.NewStream(msg.Payload, uint64(msg.Size))
		if _, err := msgStream.List(); err != nil {
			return err
		}
		// Gather state data until the fetch or network limits is reached
		var (
			hash  common.Hash
			bytes int
			data  [][]byte
		)
		for bytes < softResponseLimit && len(data) < downloader.MaxStateFetch {
			// Retrieve the hash of the next state entry
			if err := msgStream.Decode(&hash); err == rlp.EOL {
				break
			} else if err != nil {
				return errResp(ErrDecode, "msg %v: %v", msg, err)
			}
			// Retrieve the requested state entry, stopping if enough was found
			if entry, err := pm.blockchain.TrieNode(hash); err == nil {
				data = append(data, entry)
				bytes += len(entry)
			}
		}
		return p.SendNodeData(data)

	case p.version >= eth63 && msg.Code == NodeDataMsg:
		// A batch of node state data arrived to one of our previous requests
		var data [][]byte
		if err := msg.Decode(&data); err != nil {
			return errResp(ErrDecode, "msg %v: %v", msg, err)
		}
		// Deliver all to the downloader
		if err := pm.downloader.DeliverNodeData(p.id, data); err != nil {
			log.Debug("Failed to deliver node state data", "err", err)
		}

	case p.version >= eth63 && msg.Code == GetReceiptsMsg:
		// Decode the retrieval message
		msgStream := rlp.NewStream(msg.Payload, uint64(msg.Size))
		if _, err := msgStream.List(); err != nil {
			return err
		}
		// Gather state data until the fetch or network limits is reached
		var (
			hash     common.Hash
			bytes    int
			receipts []rlp.RawValue
		)
		for bytes < softResponseLimit && len(receipts) < downloader.MaxReceiptFetch {
			// Retrieve the hash of the next block
			if err := msgStream.Decode(&hash); err == rlp.EOL {
				break
			} else if err != nil {
				return errResp(ErrDecode, "msg %v: %v", msg, err)
			}
			// Retrieve the requested block's receipts, skipping if unknown to us
			results := pm.blockchain.GetReceiptsByHash(hash)
			if results == nil {
				if header := pm.blockchain.GetHeaderByHash(hash); header == nil || header.ReceiptHash != types.EmptyRootHash {
					continue
				}
			}
			// If known, encode and queue for response packet
			if encoded, err := rlp.EncodeToBytes(results); err != nil {
				log.Error("Failed to encode receipt", "err", err)
			} else {
				receipts = append(receipts, encoded)
				bytes += len(encoded)
			}
		}
		return p.SendReceiptsRLP(receipts)

	case p.version >= eth63 && msg.Code == ReceiptsMsg:
		// A batch of receipts arrived to one of our previous requests
		var receipts [][]*types.Receipt
		if err := msg.Decode(&receipts); err != nil {
			return errResp(ErrDecode, "msg %v: %v", msg, err)
		}
		// Deliver all to the downloader
		if err := pm.downloader.DeliverReceipts(p.id, receipts); err != nil {
			log.Debug("Failed to deliver receipts", "err", err)
		}

	case msg.Code == NewBlockHashesMsg:
		var announces newBlockHashesData
		if err := msg.Decode(&announces); err != nil {
			return errResp(ErrDecode, "%v: %v", msg, err)
		}
		// Mark the hashes as present at the remote node
		for _, block := range announces {
			p.MarkBlock(block.Hash)
		}
		// Schedule all the unknown hashes for retrieval
		unknown := make(newBlockHashesData, 0, len(announces))
		for _, block := range announces {
			if !pm.blockchain.HasBlock(block.Hash, block.Number) {
				unknown = append(unknown, block)
			}
		}
		for _, block := range unknown {
			pm.fetcher.Notify(p.id, block.Hash, block.Number, time.Now(), p.RequestOneHeader, p.RequestBodies)
		}

	case msg.Code == NewFastBlockHashesMsg:
		var announces newBlockHashesData
		if err := msg.Decode(&announces); err != nil {
			return errResp(ErrDecode, "%v: %v", msg, err)
		}
		// Mark the hashes as present at the remote node
		for _, block := range announces {
			p.MarkFastBlock(block.Hash)
		}
		// Schedule all the unknown hashes for retrieval
		unknown := make(newBlockHashesData, 0, len(announces))
		for _, block := range announces {
			if !pm.fastBlockchain.HasBlock(block.Hash, block.Number) {
				unknown = append(unknown, block)
			}
		}
		for _, block := range unknown {
			pm.fetcherFast.Notify(p.id, block.Hash, block.Number, time.Now(), p.RequestOneFastHeader, p.RequestFastBodies)
		}

	case msg.Code == NewBlockMsg:
		// Retrieve and decode the propagated block
		var request newBlockData
		if err := msg.Decode(&request); err != nil {
			return errResp(ErrDecode, "%v: %v", msg, err)
		}
		request.Block.ReceivedAt = msg.ReceivedAt
		request.Block.ReceivedFrom = p

		// Mark the peer as owning the block and schedule it for import
		p.MarkBlock(request.Block.Hash())
		pm.fetcher.Enqueue(p.id, request.Block)

		// Assuming the block is importable by the peer, but possibly not yet done so,
		// calculate the head hash and TD that the peer truly must have.
		var (
			trueHead = request.Block.ParentHash()
			trueTD   = new(big.Int).Sub(request.TD, request.Block.Difficulty())
		)
		// Update the peers total difficulty if better than the previous
		if _, td := p.Head(); trueTD.Cmp(td) > 0 {
			p.SetHead(trueHead, trueTD)

			// Schedule a sync if above ours. Note, this will not fire a sync for a gap of
			// a singe block (as the true TD is below the propagated block), however this
			// scenario should easily be covered by the fetcher.
			currentBlock := pm.blockchain.CurrentBlock()
			if trueTD.Cmp(pm.blockchain.GetTd(currentBlock.Hash(), currentBlock.NumberU64())) > 0 {
				go pm.synchronise(p)
			}
		}

	case msg.Code == NewFastBlockMsg:
		// Retrieve and decode the propagated block
		var request newFastBlockData
		if err := msg.Decode(&request); err != nil {
			return errResp(ErrDecode, "%v: %v", msg, err)
		}
		request.Block.ReceivedAt = msg.ReceivedAt
		request.Block.ReceivedFrom = p

		// Mark the peer as owning the block and schedule it for import
		p.MarkFastBlock(request.Block.Hash())
		pm.fetcherFast.Enqueue(p.id, request.Block)

		// Assuming the block is importable by the peer, but possibly not yet done so,
		// calculate the head hash and TD that the peer truly must have.
		var (
			trueHead = request.Block.ParentHash()
			trueTD   = new(big.Int).Sub(request.TD, /*request.Block.Difficulty()*/big.NewInt(10))
		)
		request.Block.Body()
		// Update the peers total difficulty if better than the previous
		if _, td := p.Head(); trueTD.Cmp(td) > 0 {
			p.SetHead(trueHead, trueTD)

			// Schedule a sync if above ours. Note, this will not fire a sync for a gap of
			// a singe block (as the true TD is below the propagated block), however this
			// scenario should easily be covered by the fetcher.
			currentBlock := pm.blockchain.CurrentBlock()
			if trueTD.Cmp(pm.blockchain.GetTd(currentBlock.Hash(), currentBlock.NumberU64())) > 0 {
				go pm.synchronise(p)
			}
		}

	case msg.Code == TxMsg:
		// Transactions arrived, make sure we have a valid and fresh chain to handle them
		if atomic.LoadUint32(&pm.acceptTxs) == 0 {
			break
		}
		// Transactions can be processed, parse all of them and deliver to the pool
		var txs []*types.Transaction
		if err := msg.Decode(&txs); err != nil {
			return errResp(ErrDecode, "msg %v: %v", msg, err)
		}
		for i, tx := range txs {
			// Validate and mark the remote transaction
			if tx == nil {
				return errResp(ErrDecode, "transaction %d is nil", i)
			}
			p.MarkTransaction(tx.Hash())
		}
		pm.txpool.AddRemotes(txs)

<<<<<<< HEAD
	case msg.Code == RecordMsg:
		// TODO: record msg handle
		// Record arrived, make sure we have a valid and fresh chain to handle them
		if atomic.LoadUint32(&pm.acceptTxs) == 0 {
			break
		}
		// Transactions can be processed, parse all of them and deliver to the pool
		var records []*types.PbftRecord
		if err := msg.Decode(&records); err != nil {
			return errResp(ErrDecode, "msg %v: %v", msg, err)
		}
		for i, record := range records {
			// Validate and mark the remote transaction
			if record == nil {
				return errResp(ErrDecode, "transaction %d is nil", i)
			}
			// TODO: add markrecord
			p.MarkRecord(record.Hash())
		}
		//pm.hybridpool.AddRemoteRecords(records)
		pm.SnailPool.AddRemoteRecords(records)

	    //old fruit structure
		/*case msg.Code == FruitMsg:
=======
	case msg.Code == FruitMsg:
>>>>>>> 6c71af35
		// TODO: fruit msg handle
		// Fruit arrived, make sure we have a valid and fresh chain to handle them
		if atomic.LoadUint32(&pm.acceptTxs) == 0 {
			break
		}
		// Transactions can be processed, parse all of them and deliver to the pool
		var fruits []*types.Block
		if err := msg.Decode(&fruits); err != nil {
			return errResp(ErrDecode, "msg %v: %v", msg, err)
		}
		for i, fruit := range fruits {
			// Validate and mark the remote transaction
			if fruit == nil {
				return errResp(ErrDecode, "fruit %d is nil", i)
			}
			// TODO:
			p.MarkFruit(fruit.Hash())
		}
		pm.hybridpool.AddRemoteFruits(fruits)*/

	//fruit structure
	case msg.Code == FruitMsg:
		// Fruit arrived, make sure we have a valid and fresh chain to handle them
		if atomic.LoadUint32(&pm.acceptFruits) == 0 {
			break
		}
		// Transactions can be processed, parse all of them and deliver to the pool
		var fruits []*types.SnailBlock
		if err := msg.Decode(&fruits); err != nil {
			return errResp(ErrDecode, "msg %v: %v", msg, err)
		}
		for i, fruit := range fruits {
			// Validate and mark the remote fruit
			if fruit == nil {
				return errResp(ErrDecode, "fruit %d is nil", i)
			}
			p.MarkFruit(fruit.Hash())
		}
		//pm.hybridpool.AddRemoteFruits(fruits)
		pm.SnailPool.AddRemoteFruits(fruits)

	//snailBlock structure
	case msg.Code == SnailBlockMsg:
		// snailBlock arrived, make sure we have a valid and fresh chain to handle them
		if atomic.LoadUint32(&pm.acceptSnailBlocks) == 0 {
			break
		}
		// Transactions can be processed, parse all of them and deliver to the pool
		var snailBlocks []*types.SnailBlock
		if err := msg.Decode(&snailBlocks); err != nil {
			return errResp(ErrDecode, "msg %v: %v", msg, err)
		}
		for i, snailBlock := range snailBlocks {
			// Validate and mark the remote snailBlock
			if snailBlock == nil {
				return errResp(ErrDecode, "snailBlock %d is nil", i)
			}
			p.MarkSnailBlock(snailBlock.Hash())
		}
		pm.SnailPool.AddRemoteSnailBlocks(snailBlocks)
	default:
		return errResp(ErrInvalidMsgCode, "%v", msg.Code)
	}
	return nil
}

// BroadcastBlock will either propagate a block to a subset of it's peers, or
// will only announce it's availability (depending what's requested).
func (pm *ProtocolManager) BroadcastBlock(block *types.Block, propagate bool) {
	hash := block.Hash()
	peers := pm.peers.PeersWithoutBlock(hash)

	// If propagation is requested, send to a subset of the peer
	if propagate {
		// Calculate the TD of the block (it's not imported yet, so block.Td is not valid)
		var td *big.Int
		if parent := pm.blockchain.GetBlock(block.ParentHash(), block.NumberU64()-1); parent != nil {
			td = new(big.Int).Add(block.Difficulty(), pm.blockchain.GetTd(block.ParentHash(), block.NumberU64()-1))
		} else {
			log.Error("Propagating dangling block", "number", block.Number(), "hash", hash)
			return
		}
		// Send the block to a subset of our peers
		transfer := peers[:int(math.Sqrt(float64(len(peers))))]
		for _, peer := range transfer {
			peer.AsyncSendNewBlock(block, td)
		}
		log.Trace("Propagated block", "hash", hash, "recipients", len(transfer), "duration", common.PrettyDuration(time.Since(block.ReceivedAt)))
		return
	}
	// Otherwise if the block is indeed in out own chain, announce it
	if pm.blockchain.HasBlock(hash, block.NumberU64()) {
		for _, peer := range peers {
			peer.AsyncSendNewBlockHash(block)
		}
		log.Trace("Announced block", "hash", hash, "recipients", len(peers), "duration", common.PrettyDuration(time.Since(block.ReceivedAt)))
	}
}

<<<<<<< HEAD
//BroadcastFruit will either propagate a fruit to a subset of it's peers, or
=======
// BroadcastBlock will either propagate a block to a subset of it's peers, or
// will only announce it's availability (depending what's requested).
func (pm *ProtocolManager) BroadcastFastBlock(block *types.FastBlock, propagate bool) {
	hash := block.Hash()
	peers := pm.peers.PeersWithoutFastBlock(hash)

	// If propagation is requested, send to a subset of the peer
	if propagate {
		// Calculate the TD of the block (it's not imported yet, so block.Td is not valid)
		var td *big.Int
		if parent := pm.blockchain.GetBlock(block.ParentHash(), block.NumberU64()-1); parent == nil {
			log.Error("Propagating dangling block", "number", block.Number(), "hash", hash)
			return
		}
		// Send the block to a subset of our peers
		transfer := peers[:int(math.Sqrt(float64(len(peers))))]
		for _, peer := range transfer {
			peer.AsyncSendNewFastBlock(block, td)
		}
		log.Trace("Propagated block", "hash", hash, "recipients", len(transfer), "duration", common.PrettyDuration(time.Since(block.ReceivedAt)))
		return
	}
	// Otherwise if the block is indeed in out own chain, announce it
	if pm.blockchain.HasBlock(hash, block.NumberU64()) {
		for _, peer := range peers {
			peer.AsyncSendNewFastBlockHash(block)
		}
		log.Trace("Announced block", "hash", hash, "recipients", len(peers), "duration", common.PrettyDuration(time.Since(block.ReceivedAt)))
	}
}

// Addead by Abtion,BroadcastFruit will either propagate a fruit to a subset of it's peers, or
>>>>>>> 6c71af35
// will only announce it's availability (depending what's requested).
func (pm *ProtocolManager) BroadcastFruit(fruit *types.SnailBlock, propagate bool) {
	hash := fruit.Hash()
	peers := pm.peers.PeersWithoutFruit(hash)

	// If propagation is requested, send to a subset of the peer
	if propagate {
		// Calculate the TD of the fruit (it's not imported yet, so fruit.Td is not valid)
		var td *big.Int
		/*if parent := pm.fruitchain.GetBlock(fruit.ParentHash(), fruit.NumberU64()-1); parent != nil {
			td = new(big.Int).Add(fruit.Difficulty(), pm.blockchain.GetTd(fruit.ParentHash(), fruit.NumberU64()-1))
		} else {
			log.Error("Propagating dangling fruit", "number", fruit.Number(), "hash", hash)
			return
		}*/
		// Send the fruit to a subset of our peers
		transfer := peers[:int(math.Sqrt(float64(len(peers))))]
		for _, peer := range transfer {
			peer.AsyncSendNewFruit(fruit, td)
		}
		log.Trace("Propagated fruit", "hash", hash, "recipients", len(transfer), "duration", common.PrettyDuration(time.Since(fruit.ReceivedAt)))
		return
	}
	//fruit not exist the follow situation
	/*// Otherwise if the block is indeed in out own chain, announce it
	if pm.blockchain.HasBlock(hash, fruit.NumberU64()) {
		for _, peer := range peers {
			peer.AsyncSendNewBlockHash(block)
		}
		log.Trace("Announced block", "hash", hash, "recipients", len(peers), "duration", common.PrettyDuration(time.Since(block.ReceivedAt)))
	}*/
}

// BroadcastSnailBlock will either propagate a snailBlock to a subset of it's peers, or
// will only announce it's availability (depending what's requested).
func (pm *ProtocolManager) BroadcastSnailBlock(snailBlock *types.SnailBlock, propagate bool) {
	hash := snailBlock.Hash()
	peers := pm.peers.PeersWithoutSnailBlock(hash)

	// If propagation is requested, send to a subset of the peer
	if propagate {
		// Calculate the TD of the fruit (it's not imported yet, so fruit.Td is not valid)
		var td *big.Int
		/*if parent := pm.fruitchain.GetBlock(fruit.ParentHash(), fruit.NumberU64()-1); parent != nil {
			td = new(big.Int).Add(fruit.Difficulty(), pm.blockchain.GetTd(fruit.ParentHash(), fruit.NumberU64()-1))
		} else {
			log.Error("Propagating dangling fruit", "number", fruit.Number(), "hash", hash)
			return
		}*/
		// Send the fruit to a subset of our peers
		transfer := peers[:int(math.Sqrt(float64(len(peers))))]
		for _, peer := range transfer {
			peer.AsyncSendNewSnailBlock(snailBlock, td)
		}
		log.Trace("Propagated snailBlock", "hash", hash, "recipients", len(transfer), "duration", common.PrettyDuration(time.Since(snailBlock.ReceivedAt)))
		return
	}
	//fruit not exist the follow situation
	/*// Otherwise if the block is indeed in out own chain, announce it
	if pm.blockchain.HasBlock(hash, fruit.NumberU64()) {
		for _, peer := range peers {
			peer.AsyncSendNewBlockHash(block)
		}
		log.Trace("Announced block", "hash", hash, "recipients", len(peers), "duration", common.PrettyDuration(time.Since(block.ReceivedAt)))
	}*/
}

// BroadcastTxs will propagate a batch of transactions to all peers which are not known to
// already have the given transaction.
func (pm *ProtocolManager) BroadcastTxs(txs types.Transactions) {
	var txset = make(map[*peer]types.Transactions)

	// Broadcast transactions to a batch of peers not knowing about it
	for _, tx := range txs {
		peers := pm.peers.PeersWithoutTx(tx.Hash())
		for _, peer := range peers {
			txset[peer] = append(txset[peer], tx)
		}
		log.Trace("Broadcast transaction", "hash", tx.Hash(), "recipients", len(peers))
	}
	// FIXME include this again: peers = peers[:int(math.Sqrt(float64(len(peers))))]
	for peer, txs := range txset {
		peer.AsyncSendTransactions(txs)
	}
}
//for fruits
func (pm *ProtocolManager) BroadcastFruits(fruits types.Fruits) {
	var fruitset = make(map[*peer]types.Fruits)

	// Broadcast records to a batch of peers not knowing about it
	for _, fruit := range fruits {
		peers := pm.peers.PeersWithoutFruit(fruit.Hash())
		for _, peer := range peers {
			fruitset[peer] = append(fruitset[peer], fruit)
		}
		log.Trace("Broadcast fruits", "hash", fruit.Hash(), "recipients", len(peers))
	}
	// FIXME include this again: peers = peers[:int(math.Sqrt(float64(len(peers))))]
	for peer, fruits := range fruitset {
		peer.AsyncSendFruits(fruits)
	}
}
//for snailBlocks
func (pm *ProtocolManager) BroadcastSnailBlocks(snailBlocks types.SnailBlocks) {
	var snailBlcokset = make(map[*peer]types.SnailBlocks)

	// Broadcast records to a batch of peers not knowing about it
	for _, snailBlcok := range snailBlocks {
		peers := pm.peers.PeersWithoutSnailBlock(snailBlcok.Hash())
		for _, peer := range peers {
			snailBlcokset[peer] = append(snailBlcokset[peer], snailBlcok)
		}
		log.Trace("Broadcast snailBlcoks", "hash", snailBlcok.Hash(), "recipients", len(peers))
	}
	// FIXME include this again: peers = peers[:int(math.Sqrt(float64(len(peers))))]
	for peer, snailBlocks := range snailBlcokset {
		peer.AsyncSendSnailBlocks(snailBlocks)
	}
}
// Mined broadcast loop
func (pm *ProtocolManager) minedBroadcastLoop() {
	// automatically stops if unsubscribe
	for obj := range pm.minedBlockSub.Chan() {
		switch ev := obj.Data.(type) {
		case core.NewMinedBlockEvent:
			pm.BroadcastBlock(ev.Block, true)  // First propagate block to peers
			pm.BroadcastBlock(ev.Block, false) // Only then announce to the rest
		}
	}
}
// Mined broadcast loop
func (pm *ProtocolManager) minedFastBroadcastLoop() {
	// automatically stops if unsubscribe
	for obj := range pm.minedFastSub.Chan() {
		switch ev := obj.Data.(type) {
		case core.NewMinedFastBlockEvent:
			pm.BroadcastFastBlock(ev.Block, true)  // First propagate fast block to peers
			pm.BroadcastFastBlock(ev.Block, false) // Only then announce to the rest
		}
	}
}
// Mined fruit loop
func (pm *ProtocolManager) minedFruitLoop() {
	// automatically stops if unsubscribe
	for obj := range pm.minedFruitSub.Chan() {
		switch ev := obj.Data.(type) {
		case core.NewMinedFruitEvent:
			pm.BroadcastFruit(ev.Block, true)  // First propagate fruit to peers
			pm.BroadcastFruit(ev.Block, false) // Only then announce to the rest
		}
	}
}
// Mined snailBlock loop
func (pm *ProtocolManager) minedSnailBlockLoop() {
	// automatically stops if unsubscribe
	for obj := range pm.minedSnailBlockSub.Chan() {
		switch ev := obj.Data.(type) {
		case core.NewMinedSnailBlockEvent:
			pm.BroadcastSnailBlock(ev.Block, true)  // First propagate fruit to peers
			pm.BroadcastSnailBlock(ev.Block, false) // Only then announce to the rest
		}
	}
}
func (pm *ProtocolManager) txBroadcastLoop() {
	for {
		select {
		case event := <-pm.txsCh:
			pm.BroadcastTxs(event.Txs)

		// Err() channel will be closed when unsubscribing.
		case <-pm.txsSub.Err():
			return
		}
	}
}
//  fruits
func (pm *ProtocolManager) fruitBroadcastLoop() {
	for {
		select {
		case event := <-pm.fruitsch:
			pm.BroadcastFruits(event.Fruits)

			// Err() channel will be closed when unsubscribing.
		case <-pm.fruitsSub.Err():
			return
		}
	}
}
//  snailBlocks
func (pm *ProtocolManager) snailBlockBroadcastLoop() {
	for {
		select {
		case event := <-pm.snailBlocksch:
			pm.BroadcastSnailBlocks(event.SnailBlocks)

			// Err() channel will be closed when unsubscribing.
		case <-pm.snailBlocksSub.Err():
			return
		}
	}
}
// NodeInfo represents a short summary of the Truechain sub-protocol metadata
// known about the host peer.
type NodeInfo struct {
	Network    uint64              `json:"network"`    // Truechain network ID (1=Frontier, 2=Morden, Ropsten=3, Rinkeby=4)
	Difficulty *big.Int            `json:"difficulty"` // Total difficulty of the host's blockchain
	Genesis    common.Hash         `json:"genesis.json"`    // SHA3 hash of the host's genesis.json block
	Config     *params.ChainConfig `json:"config"`     // Chain configuration for the fork rules
	Head       common.Hash         `json:"head"`       // SHA3 hash of the host's best owned block
}

// NodeInfo retrieves some protocol metadata about the running host node.
func (pm *ProtocolManager) NodeInfo() *NodeInfo {
	currentBlock := pm.blockchain.CurrentBlock()
	return &NodeInfo{
		Network:    pm.networkID,
		Difficulty: pm.blockchain.GetTd(currentBlock.Hash(), currentBlock.NumberU64()),
		Genesis:    pm.blockchain.Genesis().Hash(),
		Config:     pm.blockchain.Config(),
		Head:       currentBlock.Hash(),
	}
}<|MERGE_RESOLUTION|>--- conflicted
+++ resolved
@@ -42,6 +42,7 @@
 	"github.com/truechain/truechain-engineering-code/params"
 	"github.com/truechain/truechain-engineering-code/rlp"
 	"github.com/truechain/truechain-engineering-code/etrue/fetcher/fetcherfast"
+	"github.com/truechain/truechain-engineering-code/core/snailchain"
 )
 
 const (
@@ -79,8 +80,7 @@
 	SnailPool     SnailPool
 	blockchain  *core.BlockChain
 	fastBlockchain  *fastchain.FastBlockChain
-	//added by Abition 20180715
-	fruitchain  *core.BlockChain
+	snailchain *snailchain.SnailBlockChain
 	chainconfig *params.ChainConfig
 	maxPeers    int
 
@@ -94,12 +94,9 @@
 	eventMux      *event.TypeMux
 	txsCh         chan core.NewTxsEvent
 	txsSub        event.Subscription
-<<<<<<< HEAD
 	//records
 	recordsch      chan core.NewRecordsEvent
 	recordsSub	   event.Subscription
-=======
->>>>>>> 6c71af35
 	//fruit
 	fruitsch       chan core.NewFruitsEvent
 	fruitsSub	   event.Subscription
@@ -108,13 +105,9 @@
 	snailBlocksSub	   event.Subscription
 
 	minedBlockSub *event.TypeMuxSubscription
-<<<<<<< HEAD
-    //minedfruit
-=======
 	//fast block
 	minedFastSub *event.TypeMuxSubscription
     //fruit
->>>>>>> 6c71af35
 	minedFruitSub *event.TypeMuxSubscription
 	//minedsnailBlock
 	minedSnailBlockSub *event.TypeMuxSubscription
@@ -131,11 +124,7 @@
 
 // NewProtocolManager returns a new Truechain sub protocol manager. The Truechain sub protocol manages peers capable
 // with the Truechain network.
-<<<<<<< HEAD
-func NewProtocolManager(config *params.ChainConfig, mode downloader.SyncMode, networkID uint64, mux *event.TypeMux, txpool txPool, SnailPool SnailPool, engine consensus.Engine, blockchain *core.BlockChain, chaindb ethdb.Database) (*ProtocolManager, error) {
-=======
-func NewProtocolManager(config *params.ChainConfig, mode downloader.SyncMode, networkID uint64, mux *event.TypeMux, txpool txPool, hybridpool hybridPool, engine consensus.Engine, blockchain *core.BlockChain, fastBlockchain *fastchain.FastBlockChain, chaindb ethdb.Database) (*ProtocolManager, error) {
->>>>>>> 6c71af35
+func NewProtocolManager(config *params.ChainConfig, mode downloader.SyncMode, networkID uint64, mux *event.TypeMux, txpool txPool, SnailPool SnailPool, engine consensus.Engine, blockchain *core.BlockChain, fastBlockchain *fastchain.FastBlockChain, chaindb ethdb.Database) (*ProtocolManager, error) {
 	// Create the protocol manager with the base fields
 	manager := &ProtocolManager{
 		networkID:   networkID,
@@ -269,15 +258,6 @@
 	pm.txsSub = pm.txpool.SubscribeNewTxsEvent(pm.txsCh)
 	go pm.txBroadcastLoop()
 
-<<<<<<< HEAD
-	//broadcast records
-	pm.recordsch = make(chan core.NewRecordsEvent, recordChanSize)
-	//pm.recordsSub = pm.hybridpool.SubscribeNewRecordEvent(pm.recordsch)
-	pm.recordsSub = pm.SnailPool.SubscribeNewRecordEvent(pm.recordsch)
-	go pm.recordBroadcastLoop()
-
-=======
->>>>>>> 6c71af35
 	//broadcast fruits
 	pm.fruitsch = make(chan core.NewFruitsEvent, fruitChanSize)
 	//pm.fruitsSub = pm.hybridpool.SubscribeNewFruitEvent(pm.fruitsch)
@@ -286,7 +266,8 @@
 
 	//broadcast snailblock
 	pm.snailBlocksch = make(chan core.NewSnailBlocksEvent, snailBlockChanSize)
-	pm.snailBlocksSub = pm.SnailPool.SubscribeNewSnailBlockEvent(pm.snailBlocksch)
+	// TODO: modify snailblock broadcast
+	//pm.snailchain.SubscribeChainEvent(pm.snailBlocksch)
 	go pm.snailBlockBroadcastLoop()
 
 	// broadcast mined blocks
@@ -996,54 +977,6 @@
 		}
 		pm.txpool.AddRemotes(txs)
 
-<<<<<<< HEAD
-	case msg.Code == RecordMsg:
-		// TODO: record msg handle
-		// Record arrived, make sure we have a valid and fresh chain to handle them
-		if atomic.LoadUint32(&pm.acceptTxs) == 0 {
-			break
-		}
-		// Transactions can be processed, parse all of them and deliver to the pool
-		var records []*types.PbftRecord
-		if err := msg.Decode(&records); err != nil {
-			return errResp(ErrDecode, "msg %v: %v", msg, err)
-		}
-		for i, record := range records {
-			// Validate and mark the remote transaction
-			if record == nil {
-				return errResp(ErrDecode, "transaction %d is nil", i)
-			}
-			// TODO: add markrecord
-			p.MarkRecord(record.Hash())
-		}
-		//pm.hybridpool.AddRemoteRecords(records)
-		pm.SnailPool.AddRemoteRecords(records)
-
-	    //old fruit structure
-		/*case msg.Code == FruitMsg:
-=======
-	case msg.Code == FruitMsg:
->>>>>>> 6c71af35
-		// TODO: fruit msg handle
-		// Fruit arrived, make sure we have a valid and fresh chain to handle them
-		if atomic.LoadUint32(&pm.acceptTxs) == 0 {
-			break
-		}
-		// Transactions can be processed, parse all of them and deliver to the pool
-		var fruits []*types.Block
-		if err := msg.Decode(&fruits); err != nil {
-			return errResp(ErrDecode, "msg %v: %v", msg, err)
-		}
-		for i, fruit := range fruits {
-			// Validate and mark the remote transaction
-			if fruit == nil {
-				return errResp(ErrDecode, "fruit %d is nil", i)
-			}
-			// TODO:
-			p.MarkFruit(fruit.Hash())
-		}
-		pm.hybridpool.AddRemoteFruits(fruits)*/
-
 	//fruit structure
 	case msg.Code == FruitMsg:
 		// Fruit arrived, make sure we have a valid and fresh chain to handle them
@@ -1083,7 +1016,9 @@
 			}
 			p.MarkSnailBlock(snailBlock.Hash())
 		}
-		pm.SnailPool.AddRemoteSnailBlocks(snailBlocks)
+
+		// TODO: send snail block to snail blockchain
+		//pm.SnailPool.AddRemoteSnailBlocks(snailBlocks)
 	default:
 		return errResp(ErrInvalidMsgCode, "%v", msg.Code)
 	}
@@ -1123,9 +1058,6 @@
 	}
 }
 
-<<<<<<< HEAD
-//BroadcastFruit will either propagate a fruit to a subset of it's peers, or
-=======
 // BroadcastBlock will either propagate a block to a subset of it's peers, or
 // will only announce it's availability (depending what's requested).
 func (pm *ProtocolManager) BroadcastFastBlock(block *types.FastBlock, propagate bool) {
@@ -1158,7 +1090,6 @@
 }
 
 // Addead by Abtion,BroadcastFruit will either propagate a fruit to a subset of it's peers, or
->>>>>>> 6c71af35
 // will only announce it's availability (depending what's requested).
 func (pm *ProtocolManager) BroadcastFruit(fruit *types.SnailBlock, propagate bool) {
 	hash := fruit.Hash()
