--- conflicted
+++ resolved
@@ -28,10 +28,6 @@
 	"github.com/ethereum/go-ethereum/common"
 	"github.com/ethereum/go-ethereum/log"
 	"github.com/truechain/truechain-engineering-code"
-<<<<<<< HEAD
-	"github.com/truechain/truechain-engineering-code/core/rawdb"
-=======
->>>>>>> 9072f6bf
 	"github.com/truechain/truechain-engineering-code/core/types"
 	"github.com/truechain/truechain-engineering-code/ethdb"
 	etrue "github.com/truechain/truechain-engineering-code/etrue/types"
@@ -235,10 +231,6 @@
 	}
 
 	go dl.qosTuner()
-<<<<<<< HEAD
-	go dl.stateFetcher()
-=======
->>>>>>> 9072f6bf
 	return dl
 }
 
@@ -453,30 +445,8 @@
 	d.syncStatsChainHeight = height
 	d.syncStatsLock.Unlock()
 
-<<<<<<< HEAD
-	latest := &types.Header{}
-	if d.mode == FastSync {
-		if latest, err = d.fetchHeight(p.GetID(), origin+height); err != nil {
-			return err
-		}
-	}
-
 	// Ensure our origin point is below any fast sync pivot point
 	pivot := origin + height
-	//if d.mode == FastSync {
-	//	if height <= uint64(fsMinFullBlocks) {
-	//		origin = 0
-	//	} else {
-	//		pivot = height - uint64(fsMinFullBlocks)
-	//		if pivot <= origin {
-	//			origin = pivot - 1
-	//		}
-	//	}
-	//}
-=======
-	// Ensure our origin point is below any fast sync pivot point
-	pivot := origin + height
->>>>>>> 9072f6bf
 
 	d.committed = 1
 	if (d.mode == FastSync || d.mode == SnapShotSync) && pivot != 0 {
@@ -561,11 +531,7 @@
 	p.GetLog().Debug("Retrieving remote chain height")
 	// Request the advertised remote head block and wait for the response
 	if number != 0 {
-<<<<<<< HEAD
-		go p.GetPeer().RequestHeadersByNumber(number, 1, 1, false, true)
-=======
 		go p.GetPeer().RequestHeadersByNumber(number, 1, 0, false, true)
->>>>>>> 9072f6bf
 	} else {
 		go p.GetPeer().RequestHeadersByHash(common.Hash{}, 0, 1, false, true)
 	}
@@ -772,7 +738,7 @@
 	var (
 		deliver = func(packet etrue.DataPack) (int, error) {
 			pack := packet.(*bodyPack)
-			return d.queue.DeliverBodies(pack.peerID, pack.transactions, pack.signs,pack.infos)
+			return d.queue.DeliverBodies(pack.peerID, pack.transactions, pack.signs)
 		}
 		expire   = func() map[string]int { return d.queue.ExpireBodies(d.requestTTL()) }
 		fetch    = func(p etrue.PeerConnection, req *etrue.FetchRequest) error { return p.FetchBodies(req) }
@@ -928,7 +894,7 @@
 							// Timeouts can occur if e.g. compaction hits at the wrong time, and can be ignored
 							peer.GetLog().Warn("Fast Downloader wants to drop peer, but peerdrop-function is not set", "peer", pid)
 						} else {
-							peer.GetLog().Warn("drop peer fast fetchParts", "id", peer.GetID(), "type", kind, "fails", fails)
+							peer.GetLog().Info("drop peer fast fetchParts", "id", peer.GetID(), "type", kind, "fails", fails)
 							d.dropPeer(pid)
 						}
 					}
@@ -978,7 +944,6 @@
 				if fetchHook != nil {
 					fetchHook(request.Fheaders)
 				}
-				log.Debug("fast fetch body","peer",peer,"request",len(request.Fheaders))
 				if err := fetch(peer, request); err != nil {
 					// Although we could try and make an attempt to fix this, this error really
 					// means that we've double allocated a fetch task to a peer. If that is the
@@ -1191,12 +1156,12 @@
 	blocks := make([]*types.Block, len(results))
 	for i, result := range results {
 		log.Trace(">>>>>>>>>>>>>>>>>>>>>>>>>>>>>>>>>>  fast block >>>>>>>>", "Number", result.Fheader.Number, "Phash", result.Fheader.ParentHash, "hash", result.Fheader.Hash())
-		blocks[i] = types.NewBlockWithHeader(result.Fheader).WithBody(result.Transactions, result.Signs, result.Infos)
+		blocks[i] = types.NewBlockWithHeader(result.Fheader).WithBody(result.Transactions, result.Signs, nil)
 		log.Trace("Fast downloader signs:", "block signs:", blocks[i].Signs())
 	}
 	log.Debug("Fast Downloaded>>>>", "CurrentBlock:", d.blockchain.CurrentBlock().NumberU64())
 	if index, err := d.blockchain.InsertChain(blocks); err != nil {
-		log.Info("Fast Downloaded item processing failed", "number", results[index].Fheader.Number, "hash", results[index].Fheader.Hash(), "err", err)
+		log.Debug("Fast Downloaded item processing failed", "number", results[index].Fheader.Number, "hash", results[index].Fheader.Hash(), "err", err)
 		if err == types.ErrSnailHeightNotYet {
 			return err
 		}
@@ -1207,29 +1172,10 @@
 
 // processFastSyncContent takes fetch results from the queue and writes them to the
 // database. It also controls the synchronisation of state nodes of the pivot block.
-<<<<<<< HEAD
-func (d *Downloader) processFastSyncContent(latest *types.Header) error {
-	// Start syncing state of the reported head block. This should get us most of
-	// the state of the pivot block.
-	stateSync := d.syncState(latest.Root)
-	defer stateSync.Cancel()
-	go func() {
-		if err := stateSync.Wait(); err != nil && err != errCancelStateFetch {
-			d.queue.Close() // wake up WaitResults
-		}
-	}()
-	// Figure out the ideal pivot block. Note, that this goalpost may move if the
-	// sync takes long enough for the chain head to move significantly.
-	pivot := latest.Number.Uint64() + 1
-	//if height := latest.Number.Uint64(); height > uint64(fsMinFullBlocks) {
-	//	pivot = height - uint64(fsMinFullBlocks)
-	//}cd
-=======
 func (d *Downloader) processFastSyncContent() error {
 
 	pivot := d.remoteHeader.Number.Uint64()
 
->>>>>>> 9072f6bf
 	// To cater for moving pivot points, track the pivot block and subsequently
 	// accumulated download results separately.
 	for {
@@ -1275,11 +1221,7 @@
 					log.Debug("FastSyncCommitHead >>>> ", "err", err)
 					return err
 				}
-<<<<<<< HEAD
-				oldPivot = nil
-=======
 				atomic.StoreInt32(&d.committed, 1)
->>>>>>> 9072f6bf
 
 			case <-time.After(time.Second):
 				continue
@@ -1343,7 +1285,7 @@
 	blocks := make([]*types.Block, len(results))
 	receipts := make([]types.Receipts, len(results))
 	for i, result := range results {
-		blocks[i] = types.NewBlockWithHeader(result.Fheader).WithBody(result.Transactions, result.Signs, result.Infos)
+		blocks[i] = types.NewBlockWithHeader(result.Fheader).WithBody(result.Transactions, result.Signs, nil)
 		receipts[i] = result.Receipts
 	}
 	log.Debug("Inserting fast-sync  ", "blocks", len(blocks))
@@ -1354,22 +1296,6 @@
 	return nil
 }
 
-<<<<<<< HEAD
-func (d *Downloader) commitPivotBlock(result *etrue.FetchResult) error {
-	block := types.NewBlockWithHeader(result.Fheader).WithBody(result.Transactions, result.Signs, result.Infos)
-	log.Debug("Committing fast sync pivot as new head", "number", block.Number(), "hash", block.Hash())
-	if _, err := d.blockchain.InsertReceiptChain([]*types.Block{block}, []types.Receipts{result.Receipts}); err != nil {
-		return err
-	}
-	if err := d.blockchain.FastSyncCommitHead(block.Hash()); err != nil {
-		return err
-	}
-	atomic.StoreInt32(&d.committed, 1)
-	return nil
-}
-
-=======
->>>>>>> 9072f6bf
 // DeliverHeaders injects a new batch of block headers received from a remote
 // node into the download schedule.
 func (d *Downloader) DeliverHeaders(id string, headers []*types.Header) (err error) {
@@ -1382,8 +1308,8 @@
 }
 
 // DeliverBodies injects a new batch of block bodies received from a remote node.
-func (d *Downloader) DeliverBodies(id string, transactions [][]*types.Transaction, signs [][]*types.PbftSign, infos []*types.SwitchInfos) (err error) {
-	return d.deliver(id, d.bodyCh, &bodyPack{id, transactions, signs,infos}, bodyInMeter, bodyDropMeter)
+func (d *Downloader) DeliverBodies(id string, transactions [][]*types.Transaction, signs [][]*types.PbftSign) (err error) {
+	return d.deliver(id, d.bodyCh, &bodyPack{id, transactions, signs}, bodyInMeter, bodyDropMeter)
 }
 
 // DeliverReceipts injects a new batch of receipts received from a remote node.
