--- conflicted
+++ resolved
@@ -249,11 +249,7 @@
 		TimeoutPrevoteDelta:         500,
 		TimeoutPrecommit:            10000,
 		TimeoutPrecommitDelta:       2000,
-<<<<<<< HEAD
-		TimeoutCommit:               4500,
-=======
 		TimeoutCommit:               2000,
->>>>>>> 5794f387
 		TimeoutCatchup:              1000,
 		SkipTimeoutCommit:           false,
 		CreateEmptyBlocks:           true,
