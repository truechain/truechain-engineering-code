// Copyright 2016 The go-ethereum Authors
// This file is part of the go-ethereum library.
//
// The go-ethereum library is free software: you can redistribute it and/or modify
// it under the terms of the GNU Lesser General Public License as published by
// the Free Software Foundation, either version 3 of the License, or
// (at your option) any later version.
//
// The go-ethereum library is distributed in the hope that it will be useful,
// but WITHOUT ANY WARRANTY; without even the implied warranty of
// MERCHANTABILITY or FITNESS FOR A PARTICULAR PURPOSE. See the
// GNU Lesser General Public License for more details.
//
// You should have received a copy of the GNU Lesser General Public License
// along with the go-ethereum library. If not, see <http://www.gnu.org/licenses/>.

package params

import (
	"encoding/binary"
	"encoding/json"
	"fmt"
	"math/big"

	"github.com/truechain/truechain-engineering-code/crypto"

	"github.com/truechain/truechain-engineering-code/common"
	"github.com/truechain/truechain-engineering-code/common/math"
)

// Genesis hashes to enforce below configs on.
var (
	MainnetGenesisHash      = common.HexToHash("0x0c6e644fcbd396f7b235ecef44551c45afd9274e87cd77ec6e9778cf8bfb46fc")
	MainnetSnailGenesisHash = common.HexToHash("0xf82fd9c0c8a53474c9e40e4f1c0583a94609eaf88dae01a5496da459398485c6")

	TestnetGenesisHash      = common.HexToHash("0x4b82a68ebbf32f2e816754f2b50eda0ae2c0a71dd5f4e0ecd93ccbfb7dba00b8")
	TestnetSnailGenesisHash = common.HexToHash("0x4ab1748c057b744de202d6ebea64e8d3a0b2ec4c19abbc59e8639967b14b7c96")

	DevnetSnailGenesisHash = common.HexToHash("0xdf819f11beead767f91a6c05d74e5f902fc2988e9039a969a023bc75e467cdeb")
)

// TrustedCheckpoints associates each known checkpoint with the genesis hash of
// the chain it belongs to.
var TrustedCheckpoints = map[common.Hash]*TrustedCheckpoint{
	MainnetSnailGenesisHash: MainnetTrustedCheckpoint,
	TestnetSnailGenesisHash: TestnetTrustedCheckpoint,
	DevnetSnailGenesisHash:  DevnetTrustedCheckpoint,
}

var (
	// MainnetChainConfig is the chain parameters to run a node on the main network.
	MainnetChainConfig = &ChainConfig{
		ChainID: big.NewInt(19330),
		Minerva: &(MinervaConfig{
			MinimumDifficulty:      big.NewInt(134217728),
			MinimumFruitDifficulty: big.NewInt(262144),
			DurationLimit:          big.NewInt(600),
		}),
		TIP3: &BlockConfig{FastNumber: big.NewInt(1500000)},
		TIP5: &BlockConfig{SnailNumber: big.NewInt(12800)},
<<<<<<< HEAD
		TIP7: &BlockConfig{FastNumber: big.NewInt(6020000)},
		TIP8: &BlockConfig{FastNumber: big.NewInt(0), CID: big.NewInt(285)},
=======
		TIP7: &BlockConfig{FastNumber: big.NewInt(7000000)},
		TIP8: &BlockConfig{FastNumber: big.NewInt(0), CID: big.NewInt(800)},
>>>>>>> 5794f387
		TIP9: &BlockConfig{SnailNumber: big.NewInt(47000)},
	}

	// MainnetTrustedCheckpoint contains the light client trusted checkpoint for the main network.
	MainnetTrustedCheckpoint = &TrustedCheckpoint{
		SectionIndex: 227,
		SectionHead:  common.HexToHash("0xa2e0b25d72c2fc6e35a7f853cdacb193b4b4f95c606accf7f8fa8415283582c7"),
		CHTRoot:      common.HexToHash("0xf69bdd4053b95b61a27b106a0e86103d791edd8574950dc96aa351ab9b9f1aa0"),
		BloomRoot:    common.HexToHash("0xec1b454d4c6322c78ccedf76ac922a8698c3cac4d98748a84af4995b7bd3d744"),
	}

	// MainnetCheckpointOracle contains a set of configs for the main network oracle.
	MainnetCheckpointOracle = &CheckpointOracleConfig{
		Address: common.HexToAddress("0x9a9070028361F7AAbeB3f2F2Dc07F82C4a98A02a"),
		Signers: []common.Address{
			common.HexToAddress("0x1b2C260efc720BE89101890E4Db589b44E950527"), // Peter
			common.HexToAddress("0x78d1aD571A1A09D60D9BBf25894b44e4C8859595"), // Martin
			common.HexToAddress("0x286834935f4A8Cfb4FF4C77D5770C2775aE2b0E7"), // Zsolt
			common.HexToAddress("0xb86e2B0Ab5A4B1373e40c51A7C712c70Ba2f9f8E"), // Gary
			common.HexToAddress("0x0DF8fa387C602AE62559cC4aFa4972A7045d6707"), // Guillaume
		},
		Threshold: 2,
	}

	// TestnetChainConfig contains the chain parameters to run a node on the Ropsten test network.
	TestnetChainConfig = &ChainConfig{
		ChainID: big.NewInt(18928),
		Minerva: &(MinervaConfig{
			MinimumDifficulty:      big.NewInt(60000),
			MinimumFruitDifficulty: big.NewInt(200),
			DurationLimit:          big.NewInt(600),
		}),
		TIP3: &BlockConfig{FastNumber: big.NewInt(450000)},
		TIP5: &BlockConfig{SnailNumber: big.NewInt(4000)},
		TIP7: &BlockConfig{FastNumber: big.NewInt(4666000)},
		TIP8: &BlockConfig{FastNumber: big.NewInt(0), CID: big.NewInt(215)},
		TIP9: &BlockConfig{SnailNumber: big.NewInt(38648)},
	}

	// TestnetTrustedCheckpoint contains the light client trusted checkpoint for the Ropsten test network.
	TestnetTrustedCheckpoint = &TrustedCheckpoint{
		SectionIndex: 161,
		SectionHead:  common.HexToHash("0x5378afa734e1feafb34bcca1534c4d96952b754579b96a4afb23d5301ecececc"),
		CHTRoot:      common.HexToHash("0x1cf2b071e7443a62914362486b613ff30f60cea0d9c268ed8c545f876a3ee60c"),
		BloomRoot:    common.HexToHash("0x5ac25c84bd18a9cbe878d4609a80220f57f85037a112644532412ba0d498a31b"),
	}

	// TestnetCheckpointOracle contains a set of configs for the Ropsten test network oracle.
	TestnetCheckpointOracle = &CheckpointOracleConfig{
		Address: common.HexToAddress("0xEF79475013f154E6A65b54cB2742867791bf0B84"),
		Signers: []common.Address{
			common.HexToAddress("0x32162F3581E88a5f62e8A61892B42C46E2c18f7b"), // Peter
			common.HexToAddress("0x78d1aD571A1A09D60D9BBf25894b44e4C8859595"), // Martin
			common.HexToAddress("0x286834935f4A8Cfb4FF4C77D5770C2775aE2b0E7"), // Zsolt
			common.HexToAddress("0xb86e2B0Ab5A4B1373e40c51A7C712c70Ba2f9f8E"), // Gary
			common.HexToAddress("0x0DF8fa387C602AE62559cC4aFa4972A7045d6707"), // Guillaume
		},
		Threshold: 2,
	}

	// DevnetChainConfig contains the chain parameters to run a node on the Ropsten test network.
	DevnetChainConfig = &ChainConfig{
		ChainID: big.NewInt(100),
		Minerva: &(MinervaConfig{
			MinimumDifficulty:      big.NewInt(10000),
			MinimumFruitDifficulty: big.NewInt(100),
			DurationLimit:          big.NewInt(150),
		}),
		TIP3: &BlockConfig{FastNumber: big.NewInt(380000)},
		TIP5: &BlockConfig{SnailNumber: big.NewInt(5000)},
		TIP7: &BlockConfig{FastNumber: big.NewInt(0)},
		TIP8: &BlockConfig{FastNumber: big.NewInt(0), CID: big.NewInt(0)},
		TIP9: &BlockConfig{SnailNumber: big.NewInt(20)},
	}

	SingleNodeChainConfig = &ChainConfig{
		ChainID: big.NewInt(400),
		Minerva: &(MinervaConfig{
			MinimumDifficulty:      big.NewInt(200),
			MinimumFruitDifficulty: big.NewInt(2),
			DurationLimit:          big.NewInt(120),
		}),
		TIP3: &BlockConfig{FastNumber: big.NewInt(380000)},
		TIP5: &BlockConfig{SnailNumber: big.NewInt(5000)},
		TIP7: &BlockConfig{FastNumber: big.NewInt(0)},
		TIP8: &BlockConfig{FastNumber: big.NewInt(100), CID: big.NewInt(-1)},
		TIP9: &BlockConfig{SnailNumber: big.NewInt(20)},
	}

	// TestnetTrustedCheckpoint contains the light client trusted checkpoint for the Ropsten test network.
	DevnetTrustedCheckpoint = &TrustedCheckpoint{
		SectionIndex:  12,
		SectionHead:   common.HexToHash("0xa672246bf631e2ea05977c8720a7c318564e4f2251436a5edd9ea6a0ea31e423"),
		CHTRoot:       common.HexToHash("0x4f234caa182b92a792929fe6ff9aa85fe30c81b8525a1c8f73f044de1b31b2cf"),
		SectionBIndex: 34,
		SectionBHead:  common.HexToHash("0xd455c656df21d60886b45b16f28ee017bd9e48ba7d8df0997ebf282c703aca9c"),
		BloomRoot:     common.HexToHash("0x56e81f171bcc55a6ff8345e692c0f86e5b48e01b996cadc001622fb5e363b421"),
		DSRoot:        common.HexToHash("0x4f234caa182b92a792929fe6ff9aa85fe30c81b8525a1c8f73f044de1b31b2cf"),
	}

	chainId = big.NewInt(9223372036854775790)
	// This configuration is intentionally not using keyed fields to force anyone
	// adding flags to the config to also have to set these fields.
	AllMinervaProtocolChanges = &ChainConfig{ChainID: chainId, Minerva: new(MinervaConfig), TIP3: &BlockConfig{FastNumber: big.NewInt(0)},
		TIP5: nil, TIP7: nil, TIP8: nil, TIP9: nil}

	// This configuration is intentionally not using keyed fields to force anyone
	// adding flags to the config to also have to set these fields.

	TestChainConfig = &ChainConfig{ChainID: chainId, Minerva: &MinervaConfig{MinimumDifficulty, MinimumFruitDifficulty, DurationLimit}, TIP3: &BlockConfig{FastNumber: big.NewInt(0)},
		TIP5: nil, TIP7: nil, TIP8: nil, TIP9: nil}
)

// TrustedCheckpoint represents a set of post-processed trie roots (CHT and
// BloomTrie) associated with the appropriate section index and head hash. It is
// used to start light syncing from this checkpoint and avoid downloading the
// entire header chain while still being able to securely access old headers/logs.
type TrustedCheckpoint struct {
	SectionIndex  uint64      `json:"sectionIndex"`
	SectionHead   common.Hash `json:"sectionHead"`
	CHTRoot       common.Hash `json:"chtRoot"`
	SectionBIndex uint64      `json:"sectionBIndex"`
	SectionBHead  common.Hash `json:"sectionBHead"`
	BloomRoot     common.Hash `json:"bloomRoot"`
	DSRoot        common.Hash `json:"datasetRoot"`
}

// HashEqual returns an indicator comparing the itself hash with given one.
func (c *TrustedCheckpoint) HashEqual(hash common.Hash) bool {
	if c.Empty() {
		return hash == common.Hash{}
	}
	return c.Hash() == hash
}

// Hash returns the hash of checkpoint's four key fields(index, sectionHead, chtRoot and bloomTrieRoot).
func (c *TrustedCheckpoint) Hash() common.Hash {
	buf := make([]byte, 8+3*common.HashLength)
	binary.BigEndian.PutUint64(buf, c.SectionIndex)
	copy(buf[8:], c.SectionHead.Bytes())
	copy(buf[8+common.HashLength:], c.CHTRoot.Bytes())
	copy(buf[8+2*common.HashLength:], c.BloomRoot.Bytes())
	return crypto.Keccak256Hash(buf)
}

// Empty returns an indicator whether the checkpoint is regarded as empty.
func (c *TrustedCheckpoint) Empty() bool {
	return c.SectionHead == (common.Hash{}) || c.CHTRoot == (common.Hash{}) || c.BloomRoot == (common.Hash{})
}

// CheckpointOracleConfig represents a set of checkpoint contract(which acts as an oracle)
// config which used for light client checkpoint syncing.
type CheckpointOracleConfig struct {
	Address   common.Address   `json:"address"`
	Signers   []common.Address `json:"signers"`
	Threshold uint64           `json:"threshold"`
}

// ChainConfig is the core config which determines the blockchain settings.
//
// ChainConfig is stored in the database on a per block basis. This means
// that any network, identified by its genesis block, can have its own
// set of configuration options.
type ChainConfig struct {
	ChainID *big.Int `json:"chainId"` // chainId identifies the current chain and is used for replay protection

	// Various consensus engines
	Minerva *MinervaConfig `json:"minerva"`
	//Clique *CliqueConfig  `json:"clique,omitempty"`

	TIP3 *BlockConfig `json:"tip3"`

	TIP5 *BlockConfig `json:"tip5"`
	TIP7 *BlockConfig `json:"tip7"`
	TIP8 *BlockConfig `json:"tip8"`
	TIP9 *BlockConfig `json:"tip9"`

	TIPStake *BlockConfig `json:"tipstake"`
}

type BlockConfig struct {
	FastNumber  *big.Int
	SnailNumber *big.Int
	CID         *big.Int
}

func (c *ChainConfig) UnmarshalJSON(input []byte) error {
	type ChainConfig struct {
		ChainID *big.Int `json:"chainId"` // chainId identifies the current chain and is used for replay protection

		Minerva *MinervaConfig `json:"minerva"`
	}
	var dec ChainConfig
	if err := json.Unmarshal(input, &dec); err != nil {
		return err
	}
	c.ChainID = dec.ChainID
	if dec.Minerva == nil {
		c.Minerva = &(MinervaConfig{
			MinimumDifficulty:      MinimumDifficulty,
			MinimumFruitDifficulty: MinimumFruitDifficulty,
			DurationLimit:          DurationLimit,
		})
	} else {
		c.Minerva = dec.Minerva
	}

	return nil
}

// MinervaConfig is the consensus engine configs for proof-of-work based sealing.
type MinervaConfig struct {
	MinimumDifficulty      *big.Int `json:"minimumDifficulty"`
	MinimumFruitDifficulty *big.Int `json:"minimumFruitDifficulty"`
	DurationLimit          *big.Int `json:"durationLimit"`
}

func (c *MinervaConfig) UnmarshalJSON(input []byte) error {
	type MinervaConfig struct {
		MinimumDifficulty      *math.HexOrDecimal256 `json:"minimumDifficulty"`
		MinimumFruitDifficulty *math.HexOrDecimal256 `json:"minimumFruitDifficulty"`
		DurationLimit          *math.HexOrDecimal256 `json:"durationLimit"`
	}
	var dec MinervaConfig
	if err := json.Unmarshal(input, &dec); err != nil {
		return err
	}
	if dec.MinimumDifficulty == nil {
		c.MinimumDifficulty = MinimumDifficulty
		//return errors.New("missing required field 'MinimumDifficulty' for Genesis")
	} else {
		c.MinimumDifficulty = (*big.Int)(dec.MinimumDifficulty)
	}
	if dec.MinimumFruitDifficulty == nil {
		c.MinimumFruitDifficulty = MinimumFruitDifficulty
		//return errors.New("missing required field 'MinimumFruitDifficulty' for Genesis")
	} else {
		c.MinimumFruitDifficulty = (*big.Int)(dec.MinimumFruitDifficulty)
	}
	if dec.DurationLimit == nil {
		c.DurationLimit = DurationLimit
		//return errors.New("missing required field 'DurationLimit' for Genesis")
	} else {
		c.DurationLimit = (*big.Int)(dec.DurationLimit)
	}
	return nil
}

func (c MinervaConfig) MarshalJSON() ([]byte, error) {
	type MinervaConfig struct {
		MinimumDifficulty      *math.HexOrDecimal256 `json:"minimumDifficulty,omitempty"`
		MinimumFruitDifficulty *math.HexOrDecimal256 `json:"minimumFruitDifficulty,omitempty"`
		DurationLimit          *math.HexOrDecimal256 `json:"durationLimit,omitempty"`
	}
	var enc MinervaConfig
	enc.MinimumDifficulty = (*math.HexOrDecimal256)(c.MinimumDifficulty)
	enc.MinimumFruitDifficulty = (*math.HexOrDecimal256)(c.MinimumFruitDifficulty)
	enc.DurationLimit = (*math.HexOrDecimal256)(c.DurationLimit)
	return json.Marshal(&enc)
}

// String implements the stringer interface, returning the consensus engine details.
func (c *MinervaConfig) String() string {
	return fmt.Sprintf("{MinimumDifficulty: %v MinimumFruitDifficulty: %v DurationLimit: %v}",
		c.MinimumDifficulty,
		c.MinimumFruitDifficulty,
		c.DurationLimit,
	)
}

// String implements the fmt.Stringer interface.
func (c *ChainConfig) String() string {
	var engine interface{}
	switch {
	case c.Minerva != nil:
		engine = c.Minerva
		// case c.Clique != nil:
		// 	engine = c.Clique
	default:
		engine = "unknown"
	}
	return fmt.Sprintf("{ChainID: %v Engine: %v}",
		c.ChainID,
		engine,
	)
}

// GasTable returns the gas table corresponding to the current phase (homestead or homestead reprice).
//
// The returned GasTable's fields shouldn't, under any circumstances, be changed.
func (c *ChainConfig) GasTable(num *big.Int) GasTable {
	return GasTableConstantinople

}

// CheckCompatible checks whether scheduled fork transitions have been imported
// with a mismatching chain configuration.
func (c *ChainConfig) CheckCompatible(newcfg *ChainConfig, height uint64) *ConfigCompatError {
	bhead := new(big.Int).SetUint64(height)

	// Iterate checkCompatible to find the lowest conflict.
	var lasterr *ConfigCompatError
	for {
		err := c.checkCompatible(newcfg, bhead)
		if err == nil || (lasterr != nil && err.RewindTo == lasterr.RewindTo) {
			break
		}
		lasterr = err
		bhead.SetUint64(err.RewindTo)
	}
	return lasterr
}

func (c *ChainConfig) checkCompatible(newcfg *ChainConfig, head *big.Int) *ConfigCompatError {
	return nil
}

// isForkIncompatible returns true if a fork scheduled at s1 cannot be rescheduled to
// block s2 because head is already past the fork.
func isForkIncompatible(s1, s2, head *big.Int) bool {
	return (isForked(s1, head) || isForked(s2, head)) && !configNumEqual(s1, s2)
}

// isForked returns whether a fork scheduled at block s is active at the given head block.
func isForked(s, head *big.Int) bool {
	if s == nil || head == nil {
		return false
	}
	return s.Cmp(head) <= 0
}

func configNumEqual(x, y *big.Int) bool {
	if x == nil {
		return y == nil
	}
	if y == nil {
		return x == nil
	}
	return x.Cmp(y) == 0
}

// ConfigCompatError is raised if the locally-stored blockchain is initialised with a
// ChainConfig that would alter the past.
type ConfigCompatError struct {
	What string
	// block numbers of the stored and new configurations
	StoredConfig, NewConfig *big.Int
	// the block number to which the local chain must be rewound to correct the error
	RewindTo uint64
}

func newCompatError(what string, storedblock, newblock *big.Int) *ConfigCompatError {
	var rew *big.Int
	switch {
	case storedblock == nil:
		rew = newblock
	case newblock == nil || storedblock.Cmp(newblock) < 0:
		rew = storedblock
	default:
		rew = newblock
	}
	err := &ConfigCompatError{what, storedblock, newblock, 0}
	if rew != nil && rew.Sign() > 0 {
		err.RewindTo = rew.Uint64() - 1
	}
	return err
}

func (err *ConfigCompatError) Error() string {
	return fmt.Sprintf("mismatching %s in database (have %d, want %d, rewindto %d)", err.What, err.StoredConfig, err.NewConfig, err.RewindTo)
}

// Rules wraps ChainConfig and is merely syntatic sugar or can be used for functions
// that do not have or require information about the block.
//
// Rules is a one time interface meaning that it shouldn't be used in between transition
// phases.
type Rules struct {
	ChainID *big.Int
	IsTIP3  bool
}

// Rules ensures c's ChainID is not nil.
func (c *ChainConfig) Rules(num *big.Int) Rules {
	chainID := c.ChainID
	if chainID == nil {
		chainID = new(big.Int)
	}
	return Rules{
		ChainID: new(big.Int).Set(chainID),
		IsTIP3:  c.IsTIP3(num),
	}
}

// IsTIP3 returns whether num is either equal to the IsTIP3 fork block or greater.
func (c *ChainConfig) IsTIP3(num *big.Int) bool {
	if c.TIP3 == nil {
		return false
	}
	return isForked(c.TIP3.FastNumber, num)
}

// IsTIP5 returns whether num is either equal to the IsTIP5 fork block or greater.
func (c *ChainConfig) IsTIP5(num *big.Int) bool {
	if c.TIP5 == nil {
		return false
	}
	return isForked(c.TIP5.SnailNumber, num)
}
func (c *ChainConfig) IsTIP7(num *big.Int) bool {
	if c.TIP7 == nil {
		return false
	}
	return isForked(c.TIP7.FastNumber, num)
}

func (c *ChainConfig) IsTIP8(cid, num *big.Int) bool {
	if c.TIP8 == nil {
		return false
	}
	res := cid.Cmp(c.TIP8.CID)
	if res > 0 || (res == 0 && num.Cmp(c.TIP8.FastNumber) >= 0) {
		return true
	}
	return false
}

func (c *ChainConfig) IsTIP9(num *big.Int) bool {
	if c.TIP9 == nil {
		return false
	}
	return isForked(c.TIP9.SnailNumber, num)
}<|MERGE_RESOLUTION|>--- conflicted
+++ resolved
@@ -58,13 +58,8 @@
 		}),
 		TIP3: &BlockConfig{FastNumber: big.NewInt(1500000)},
 		TIP5: &BlockConfig{SnailNumber: big.NewInt(12800)},
-<<<<<<< HEAD
-		TIP7: &BlockConfig{FastNumber: big.NewInt(6020000)},
-		TIP8: &BlockConfig{FastNumber: big.NewInt(0), CID: big.NewInt(285)},
-=======
 		TIP7: &BlockConfig{FastNumber: big.NewInt(7000000)},
 		TIP8: &BlockConfig{FastNumber: big.NewInt(0), CID: big.NewInt(800)},
->>>>>>> 5794f387
 		TIP9: &BlockConfig{SnailNumber: big.NewInt(47000)},
 	}
 
