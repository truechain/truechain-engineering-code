--- conflicted
+++ resolved
@@ -29,7 +29,6 @@
 	"github.com/truechain/truechain-engineering-code/common"
 	"github.com/truechain/truechain-engineering-code/common/math"
 	"github.com/truechain/truechain-engineering-code/consensus"
-	"github.com/truechain/truechain-engineering-code/consensus/tbft/help"
 	"github.com/truechain/truechain-engineering-code/core/state"
 	"github.com/truechain/truechain-engineering-code/core/types"
 	"github.com/truechain/truechain-engineering-code/core/vm"
@@ -854,18 +853,11 @@
 // Finalize implements consensus.Engine, accumulating the block fruit and uncle rewards,
 // setting the final state and assembling the block.
 func (m *Minerva) Finalize(chain consensus.ChainReader, header *types.Header, state *state.StateDB,
-<<<<<<< HEAD
-	txs []*types.Transaction, receipts []*types.Receipt, feeAmount *big.Int) (*types.Block, error) {
-
-	consensus.OnceInitImpawnState(chain.Config(), state, new(big.Int).Set(header.Number))
-	watch1 := help.NewTWatch(3, "Finalize if1")
-=======
 	txs []*types.Transaction, receipts []*types.Receipt, feeAmount *big.Int) (*types.Block, *types.ChainReward,error) {
 		
 	consensus.OnceInitImpawnState(chain.Config(),state,new(big.Int).Set(header.Number))
 	
 	var infos *types.ChainReward
->>>>>>> a0b16ed9
 	if header != nil && header.SnailHash != (common.Hash{}) && header.SnailNumber != nil {
 		sBlockHeader := m.sbc.GetHeaderByNumber(header.SnailNumber.Uint64())
 		if sBlockHeader == nil {
@@ -884,21 +876,13 @@
 		}
 		var err error
 		if consensus.IsTIP8(endfast, chain.Config(), m.sbc) {
-<<<<<<< HEAD
-			err := accumulateRewardsFast2(m.rewardAccess, state, sBlock, header.Number.Uint64())
-=======
 			infos,err = accumulateRewardsFast2(state, sBlock, header.Number.Uint64())
->>>>>>> a0b16ed9
 			if err != nil {
 				log.Error("Finalize Error", "accumulateRewardsFast2", err.Error())
 				return nil,nil, err
 			}
 		} else {
-<<<<<<< HEAD
-			err := accumulateRewardsFast(m.rewardAccess, m.election, state, sBlock)
-=======
 			infos,err = accumulateRewardsFast(m.election, state, sBlock)
->>>>>>> a0b16ed9
 			if err != nil {
 				log.Error("Finalize Error", "accumulateRewardsFast", err.Error())
 				return nil,nil, err
@@ -1007,13 +991,8 @@
 // AccumulateRewardsFast credits the coinbase of the given block with the mining
 // reward. The total reward consists of the static block reward and rewards for
 // included uncles. The coinbase of each uncle block is also rewarded.
-<<<<<<< HEAD
-func accumulateRewardsFast(ra consensus.RewardInfosAccess, election consensus.CommitteeElection, stateDB *state.StateDB, sBlock *types.SnailBlock) error {
-	committeeCoin, minerCoin, minerFruitCoin, fundCoin, e := GetBlockReward3(sBlock.Header().Number)
-=======
 func accumulateRewardsFast(election consensus.CommitteeElection, stateDB *state.StateDB, sBlock *types.SnailBlock) (*types.ChainReward,error) {
 	committeeCoin, minerCoin, minerFruitCoin,fundCoin, e := GetBlockReward3(sBlock.Header().Number)
->>>>>>> a0b16ed9
 	if e == ErrRewardEnd {
 		return nil,nil
 	}
@@ -1045,12 +1024,12 @@
 		fundCoin = common.Big0
 	}
 	found := &types.RewardInfo{
-		Address: types.FoundationAddress,
-		Amount:  fundCoin,
+		Address:	types.FoundationAddress,
+		Amount:		fundCoin,
 	}
 	coinbase := &types.RewardInfo{
-		Address: sBlock.Coinbase(),
-		Amount:  new(big.Int).Set(minerCoin),
+		Address:	sBlock.Coinbase(),
+		Amount:		new(big.Int).Set(minerCoin),
 	}
 	fruitMap := make(map[common.Address]*big.Int)
 	committeeMap := make(map[common.Address]*big.Int)
@@ -1058,45 +1037,30 @@
 	for _, fruit := range blockFruits {
 		stateDB.AddBalance(fruit.Coinbase(), minerFruitCoinOne)
 		LogPrint("minerFruit", fruit.Coinbase(), minerFruitCoinOne)
-		if v, ok := fruitMap[fruit.Coinbase()]; ok {
-			fruitMap[fruit.Coinbase()] = new(big.Int).Add(v, minerFruitCoinOne)
+		if v,ok := fruitMap[fruit.Coinbase()]; ok {
+			fruitMap[fruit.Coinbase()] = new(big.Int).Add(v,minerFruitCoinOne)
 		} else {
 			fruitMap[fruit.Coinbase()] = new(big.Int).Set(minerFruitCoinOne)
 		}
 		//committee reward
-		err, tmp := rewardFruitCommitteeMember(stateDB, election, fruit, committeeCoinFruit, failAddr)
+		err,tmp := rewardFruitCommitteeMember(stateDB, election, fruit, committeeCoinFruit, failAddr)
 		if err != nil {
 			return nil,err
 		}
-		committeeMap = types.MergeReward(committeeMap, tmp)
-	}
-<<<<<<< HEAD
-	infos := types.NewChainReward(found, coinbase, types.ToRewardInfos1(fruitMap), types.ToRewardInfos2(committeeMap))
-	if ra != nil {
-		ra.SetRewardInfos(sBlock.NumberU64(), infos)
-	}
-	consensus.CR.AddChainReward(sBlock.NumberU64(), sBlock.Time().Uint64(), infos)
-	return nil
-}
-func accumulateRewardsFast2(ra consensus.RewardInfosAccess, stateDB *state.StateDB, sBlock *types.SnailBlock, fast uint64) error {
-=======
+		committeeMap = types.MergeReward(committeeMap,tmp)
+	}
 	infos := types.NewChainReward(sBlock.NumberU64(),sBlock.Time().Uint64(),found,coinbase,types.ToRewardInfos1(fruitMap),types.ToRewardInfos2(committeeMap))
 	return infos,nil
 }
 func accumulateRewardsFast2(stateDB *state.StateDB, sBlock *types.SnailBlock, fast uint64) (*types.ChainReward,error) {
->>>>>>> a0b16ed9
 	sHeight := sBlock.Header().Number
-	committeeCoin, minerCoin, minerFruitCoin, fundCoin, e := GetBlockReward3(sHeight)
+	committeeCoin, minerCoin, minerFruitCoin,fundCoin, e := GetBlockReward3(sHeight)
 	if e == ErrRewardEnd {
 		return nil,nil
 	}
 	if e != nil {
 		return nil,e
 	}
-<<<<<<< HEAD
-	log.Info("accumulateRewardsFast2", "height", sHeight)
-=======
->>>>>>> a0b16ed9
 	impawn := vm.NewImpawnImpl()
 	impawn.Load(stateDB, types.StakingAddress)
 	defer impawn.Save(stateDB, types.StakingAddress)
@@ -1122,26 +1086,20 @@
 		fundCoin = common.Big0
 	}
 	found := &types.RewardInfo{
-		Address: types.FoundationAddress,
-		Amount:  fundCoin,
+		Address:	types.FoundationAddress,
+		Amount:		fundCoin,
 	}
 	coinbase := &types.RewardInfo{
-		Address: sBlock.Coinbase(),
-		Amount:  new(big.Int).Set(minerCoin),
+		Address:	sBlock.Coinbase(),
+		Amount:		new(big.Int).Set(minerCoin),
 	}
 	fruitMap := make(map[common.Address]*big.Int)
 
 	for _, fruit := range blockFruits {
 		stateDB.AddBalance(fruit.Coinbase(), minerFruitCoinOne)
-<<<<<<< HEAD
-		LogPrint("minerFruit", fruit.Coinbase(), minerFruitCoinOne)
-		if v, ok := fruitMap[fruit.Coinbase()]; ok {
-			fruitMap[fruit.Coinbase()] = new(big.Int).Add(v, minerFruitCoinOne)
-=======
 		// LogPrint("minerFruit", fruit.Coinbase(), minerFruitCoinOne)
 		if v,ok := fruitMap[fruit.Coinbase()]; ok {
 			fruitMap[fruit.Coinbase()] = new(big.Int).Add(v,minerFruitCoinOne)
->>>>>>> a0b16ed9
 		} else {
 			fruitMap[fruit.Coinbase()] = new(big.Int).Set(minerFruitCoinOne)
 		}
@@ -1157,19 +1115,8 @@
 			LogPrint("committee:", vv.Address, vv.Amount)
 		}
 	}
-<<<<<<< HEAD
-	watch4.EndWatch()
-	watch4.Finish("items reward")
-	rewardsInfos := types.NewChainReward(found, coinbase, types.ToRewardInfos1(fruitMap), infos)
-	if ra != nil {
-		ra.SetRewardInfos(sBlock.NumberU64(), rewardsInfos)
-	}
-	consensus.CR.AddChainReward(sBlock.NumberU64(), sBlock.Time().Uint64(), rewardsInfos)
-	return nil
-=======
 	rewardsInfos := types.NewChainReward(sBlock.NumberU64(),sBlock.Time().Uint64(),found,coinbase,types.ToRewardInfos1(fruitMap),infos)
 	return rewardsInfos,nil
->>>>>>> a0b16ed9
 }
 
 func posOfFruitsInFirstEpoch(fruits []*types.SnailBlock, min, max uint64) int {
@@ -1187,7 +1134,7 @@
 
 // GetRewardContentBySnailNumber retrieves SnailRewardContenet by snail block.
 func (m *Minerva) GetRewardContentBySnailNumber(sBlock *types.SnailBlock) *types.SnailRewardContenet {
-	committeeCoin, minerCoin, minerFruitCoin, fundCoin, e := GetBlockReward3(sBlock.Header().Number)
+	committeeCoin, minerCoin, minerFruitCoin,fundCoin, e := GetBlockReward3(sBlock.Header().Number)
 	if e != nil {
 		return nil
 	}
@@ -1265,15 +1212,15 @@
 				committeeReward[v] = committeeCoinFruitMember
 			}
 		}
-	}
+	}	
 }
 
 func rewardFruitCommitteeMember(state *state.StateDB, election consensus.CommitteeElection,
-	fruit *types.SnailBlock, committeeCoinFruit *big.Int, failAddr map[common.Address]bool) (error, map[common.Address]*big.Int) {
+	fruit *types.SnailBlock, committeeCoinFruit *big.Int, failAddr map[common.Address]bool) (error,map[common.Address]*big.Int) {
 	signs := fruit.Body().Signs
 	committeeMembers, errs := election.VerifySigns(signs)
 	if len(committeeMembers) != len(errs) {
-		return consensus.ErrInvalidSignsLength, nil
+		return consensus.ErrInvalidSignsLength,nil
 	}
 	//Effective and not evil
 	var fruitOkAddr []common.Address
@@ -1292,7 +1239,7 @@
 	}
 	if len(fruitOkAddr) == 0 {
 		log.Error("fruitOkAddr", "Error", consensus.ErrValidSignsZero.Error())
-		return consensus.ErrValidSignsZero, nil
+		return consensus.ErrValidSignsZero,nil
 	}
 	// Equal by fruit
 	tmp := make(map[common.Address]*big.Int)
@@ -1300,13 +1247,13 @@
 	for _, v := range fruitOkAddr {
 		state.AddBalance(v, committeeCoinFruitMember)
 		LogPrint("committee", v, committeeCoinFruitMember)
-		if vv, ok := tmp[v]; ok {
-			tmp[v] = new(big.Int).Add(vv, committeeCoinFruitMember)
+		if vv,ok := tmp[v]; ok {
+			tmp[v] = new(big.Int).Add(vv,committeeCoinFruitMember)
 		} else {
 			tmp[v] = new(big.Int).Set(committeeCoinFruitMember)
 		}
 	}
-	return nil, tmp
+	return nil,tmp
 }
 
 //GetBlockReward Reward for block allocation
@@ -1323,15 +1270,15 @@
 	return
 }
 
-func GetBlockReward3(num *big.Int) (committee, minerBlock, minerFruit, fundcoin *big.Int, e error) {
-	if num.Cmp(big.NewInt(int64(NewRewardBegin+RewardEndSnailHeight))) >= 0 {
-		return nil, nil, nil, nil, ErrRewardEnd
+func GetBlockReward3(num *big.Int) (committee, minerBlock, minerFruit,fundcoin *big.Int, e error) {
+	if num.Cmp(big.NewInt(int64(NewRewardBegin+RewardEndSnailHeight))) >= 0{
+		return nil,nil,nil,nil,ErrRewardEnd
 	}
 	if num.Cmp(big.NewInt(int64(NewRewardBegin))) >= 0 {
 		return getBlockReward2(num)
 	} else {
-		committee, minerBlock, minerFruit, e = GetBlockReward(num)
-		return committee, minerBlock, minerFruit, nil, e
+		committee,minerBlock,minerFruit,e = GetBlockReward(num)
+		return committee,minerBlock,minerFruit,nil,e
 	}
 }
 
@@ -1362,30 +1309,30 @@
 }
 func getRewardCoin(height *big.Int) *big.Int {
 	if height.Cmp(big.NewInt(int64(NewRewardBegin))) >= 0 {
-		last := new(big.Int).Sub(height, big.NewInt(int64(NewRewardBegin-1)))
-		loops := new(big.Int).Div(last, big.NewInt(int64(RewardMinerDecayEpoch))).Int64()
+		last := new(big.Int).Sub(height,big.NewInt(int64(NewRewardBegin-1)))
+		loops := new(big.Int).Div(last,big.NewInt(int64(RewardMinerDecayEpoch))).Int64()
 		base := new(big.Int).Set(NewRewardCoin)
-		for i := 0; i < int(loops); i++ {
+		for i:=0;i<int(loops);i++ {
 			// decay 20% per epoch
-			tmp := new(big.Int).Div(new(big.Int).Mul(base, big.NewInt(20)), big.NewInt(100))
-			base = new(big.Int).Sub(base, tmp)
+			tmp := new(big.Int).Div(new(big.Int).Mul(base,big.NewInt(20)),big.NewInt(100))
+			base = new(big.Int).Sub(base,tmp)
 		}
 		return base
 	}
 	return nil
 }
-func getBlockReward2(num *big.Int) (committee, minerBlock, minerFruit, fundcoin *big.Int, e error) {
+func getBlockReward2(num *big.Int) (committee, minerBlock, minerFruit,fundcoin *big.Int, e error) {
 	base := getRewardCoin(num)
 	if base == nil {
-		return nil, nil, nil, nil, errors.New("wrong height in reward")
+		return nil,nil,nil,nil,errors.New("wrong height in reward")
 	}
 	// committee = base * 81%
-	committee = new(big.Int).Div(new(big.Int).Mul(base, big.NewInt(81)), big.NewInt(100))
+	committee = new(big.Int).Div(new(big.Int).Mul(base,big.NewInt(81)),big.NewInt(100))
 	// fundcoin = base * 10%
-	fundcoin = new(big.Int).Div(new(big.Int).Mul(base, big.NewInt(10)), big.NewInt(100))
+	fundcoin = new(big.Int).Div(new(big.Int).Mul(base,big.NewInt(10)),big.NewInt(100))
 	//  miner = base * 9%
-	miner := new(big.Int).Sub(base, new(big.Int).Add(committee, fundcoin))
-	minerBlock = new(big.Int).Div(new(big.Int).Mul(miner, big.NewInt(2)), big.NewInt(3))
-	minerFruit = new(big.Int).Sub(miner, minerBlock)
+	miner := new(big.Int).Sub(base,new(big.Int).Add(committee,fundcoin))
+	minerBlock = new(big.Int).Div(new(big.Int).Mul(miner,big.NewInt(2)),big.NewInt(3))
+	minerFruit = new(big.Int).Sub(miner,minerBlock)
 	return
 }