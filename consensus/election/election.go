// Copyright 2018 The TrueChain Authors
// This file is part of the truechain-engineering-code library.
//
// The truechain-engineering-code library is free software: you can redistribute it and/or modify
// it under the terms of the GNU Lesser General Public License as published by
// the Free Software Foundation, either version 3 of the License, or
// (at your option) any later version.
//
// The truechain-engineering-code library is distributed in the hope that it will be useful,
// but WITHOUT ANY WARRANTY; without even the implied warranty of
// MERCHANTABILITY or FITNESS FOR A PARTICULAR PURPOSE. See the
// GNU Lesser General Public License for more details.
//
// You should have received a copy of the GNU Lesser General Public License
// along with the truechain-engineering-code library. If not, see <http://www.gnu.org/licenses/>.

package election

import (
	"bytes"
	"crypto/ecdsa"
	"encoding/hex"
	"errors"
	"math/big"
	"sync"

	"github.com/ethereum/go-ethereum/common"
	"github.com/ethereum/go-ethereum/crypto"
	"github.com/ethereum/go-ethereum/log"
	"github.com/hashicorp/golang-lru"
	"github.com/truechain/truechain-engineering-code/consensus"
	"github.com/truechain/truechain-engineering-code/core"
	"github.com/truechain/truechain-engineering-code/core/snailchain/rawdb"
	"github.com/truechain/truechain-engineering-code/core/types"
	"github.com/truechain/truechain-engineering-code/event"
<<<<<<< HEAD
	"github.com/truechain/truechain-engineering-code/ethdb"
=======
>>>>>>> c5c13cf0
	"github.com/truechain/truechain-engineering-code/params"
)

const (
	fastChainHeadSize  = 4096
	snailchainHeadSize = 64

	committeeCacheLimit = 256
)

// ElectMode defines election for test or not
type ElectMode uint

const (
	// ElectModeEtrue for etrue
	ElectModeEtrue = iota
	// ElectModeFake for Test purpose
	ElectModeFake
)

var (
	// maxUint256 is a big integer representing 2^256-1
	maxUint256 = new(big.Int).Exp(big.NewInt(2), big.NewInt(256), big.NewInt(0))
)

var (
	ErrCommittee     = errors.New("get committee failed")
	ErrInvalidMember = errors.New("invalid committee member")
)

type candidateMember struct {
	coinbase   common.Address
	address    common.Address
	publickey  *ecdsa.PublicKey
	difficulty *big.Int
	upper      *big.Int
	lower      *big.Int
}

type committee struct {
	id                  *big.Int
	beginFastNumber     *big.Int // the first fast block proposed by this committee
	endFastNumber       *big.Int // the last fast block proposed by this committee
	firstElectionNumber *big.Int // the begin snailblock to elect members
	lastElectionNumber  *big.Int // the end snailblock to elect members
	switchCheckNumber   *big.Int // the snailblock that start switch next committee
	members             types.CommitteeMembers
	backupMembers       types.CommitteeMembers

	switches            []uint64 // blocknumbers whose block include switchinfos
}

// Members returns dump of the committee members
func (c *committee) Members() []*types.CommitteeMember {
	members := make([]*types.CommitteeMember, len(c.members))
	copy(members, c.members)
	return members
}

// Members returns dump of the backup committee members
func (c *committee) BackupMembers() []*types.CommitteeMember {
	members := make([]*types.CommitteeMember, len(c.backupMembers))
	copy(members, c.backupMembers)
	return members
}

func (c *committee) setMemberState(pubkey []byte, flag int32) {
	for i, m := range c.members {
		if bytes.Equal(crypto.FromECDSAPub(m.Publickey), pubkey) {
			c.members[i] = &types.CommitteeMember{
				Coinbase: m.Coinbase,
				Publickey: m.Publickey,
				Flag: flag,
			}
			break
		}
	}
	for i, m := range c.backupMembers {
		if bytes.Equal(crypto.FromECDSAPub(m.Publickey), pubkey) {
			c.backupMembers[i] = &types.CommitteeMember{
				Coinbase: m.Coinbase,
				Publickey: m.Publickey,
				Flag: flag,
			}
			break
		}
	}
}

type Election struct {
	genesisCommittee []*types.CommitteeMember
	defaultMembers   []*types.CommitteeMember

	commiteeCache *lru.Cache
	committeeList map[uint64]*committee

	electionMode    ElectMode
	committee       *committee
	nextCommittee   *committee
	mu              sync.RWMutex
	testPrivateKeys []*ecdsa.PrivateKey

	startSwitchover bool //Flag bit for handling event switching
	singleNode      bool

	electionFeed event.Feed
	scope        event.SubscriptionScope

	fastChainEventCh  chan types.ChainFastEvent
	fastChainEventSub event.Subscription

	snailChainEventCh  chan types.ChainSnailEvent
	snailChainEventSub event.Subscription

	fastchain  *core.BlockChain
	snailchain SnailBlockChain

	engine consensus.Engine
}

// SnailLightChain encapsulates functions required to synchronise a light chain.
type SnailLightChain interface {

	// CurrentHeader retrieves the head header from the local chain.
	CurrentHeader() *types.SnailHeader
}

// SnailBlockChain encapsulates functions required to sync a (full or fast) blockchain.
type SnailBlockChain interface {
	SnailLightChain

	// CurrentBlock retrieves the head block from the local chain.
	CurrentBlock() *types.SnailBlock

	GetGenesisCommittee() []*types.CommitteeMember

	SubscribeChainEvent(ch chan<- types.ChainSnailEvent) event.Subscription

	GetDatabase() ethdb.Database

	GetFruitByFastHash(fastHash common.Hash) (*types.SnailBlock, uint64)

	GetBlockByNumber(number uint64) *types.SnailBlock
}

type Config interface {
	GetNodeType() bool
}

// NewElection create election processor and load genesis committee
func NewElection(fastBlockChain *core.BlockChain, snailBlockChain SnailBlockChain, config Config) *Election {
	// init
	election := &Election{
		fastchain:         fastBlockChain,
		snailchain:        snailBlockChain,
		committeeList:     make(map[uint64]*committee),
		fastChainEventCh:  make(chan types.ChainFastEvent, fastChainHeadSize),
		snailChainEventCh: make(chan types.ChainSnailEvent, snailchainHeadSize),
		singleNode:        config.GetNodeType(),
		electionMode:      ElectModeEtrue,
	}

	// get genesis committee
	election.genesisCommittee = election.snailchain.GetGenesisCommittee()

	election.fastChainEventSub = election.fastchain.SubscribeChainEvent(election.fastChainEventCh)
	election.snailChainEventSub = election.snailchain.SubscribeChainEvent(election.snailChainEventCh)
	election.commiteeCache, _ = lru.New(committeeCacheLimit)

	if election.singleNode {
		var members []*types.CommitteeMember
		election.genesisCommittee = election.snailchain.GetGenesisCommittee()[:1]
		election.defaultMembers = members
	} else {
		election.defaultMembers = election.genesisCommittee[:4]
	}

	return election
}

// NewFakeElection create fake mode election only for testing
func NewFakeElection() *Election {
	var priKeys []*ecdsa.PrivateKey
	var members []*types.CommitteeMember

	for i := 0; int64(i) < params.MinimumCommitteeNumber.Int64(); i++ {
		priKey, err := crypto.GenerateKey()
		priKeys = append(priKeys, priKey)
		if err != nil {
			log.Error("initMembers", "error", err)
		}
		coinbase := crypto.PubkeyToAddress(priKey.PublicKey)
		m := &types.CommitteeMember{coinbase, &priKey.PublicKey, types.StateUnusedFlag} //todo helei
		members = append(members, m)
	}

	elected := &committee{
		id:                  new(big.Int).Set(common.Big0),
		beginFastNumber:     new(big.Int).Set(common.Big1),
		endFastNumber:       new(big.Int).Set(common.Big0),
		firstElectionNumber: new(big.Int).Set(common.Big0),
		lastElectionNumber:  new(big.Int).Set(common.Big0),
		switchCheckNumber:   params.ElectionPeriodNumber,
		members:             members,
	}

	election := &Election{
		fastchain:         nil,
		snailchain:        nil,
		fastChainEventCh:  make(chan types.ChainFastEvent, fastChainHeadSize),
		snailChainEventCh: make(chan types.ChainSnailEvent, snailchainHeadSize),
		singleNode:        false,
		committee:         elected,
		electionMode:      ElectModeFake,
		testPrivateKeys:   priKeys,
	}
	return election
}

func (e *Election) GenerateFakeSigns(fb *types.Block) ([]*types.PbftSign, error) {
	var signs []*types.PbftSign
	for _, privateKey := range e.testPrivateKeys {
		voteSign := &types.PbftSign{
			Result:     types.VoteAgree,
			FastHeight: fb.Header().Number,
			FastHash:   fb.Hash(),
		}
		var err error
		signHash := voteSign.HashWithNoSign().Bytes()
		voteSign.Sign, err = crypto.Sign(signHash, privateKey)
		if err != nil {
			log.Error("fb GenerateSign error ", "err", err)
		}
		signs = append(signs, voteSign)
	}
	return signs, nil
}

func (e *Election) GetGenesisCommittee() []*types.CommitteeMember {
	return e.genesisCommittee
}

func (e *Election) GetCurrentCommittee() *committee {
	return e.committee
}

//whether assigned publickey  in  committeeMember pubKey
func (e *Election) GetMemberByPubkey(members []*types.CommitteeMember, publickey []byte) *types.CommitteeMember {
	if len(members) == 0 {
		log.Error("GetMemberByPubkey method len(members)= 0")
		return nil
	}
	for _, member := range members {
		if bytes.Equal(publickey, crypto.FromECDSAPub(member.Publickey)) {
			return member
		}
	}
	return nil
}

// IsCommitteeMember reports whether the provided public key is in committee
func (e *Election) IsCommitteeMember(members []*types.CommitteeMember, publickey []byte) bool {
	if len(members) == 0 {
		log.Error("IsCommitteeMember method len(members)= 0")
		return false
	}
	for _, member := range members {
		if bytes.Equal(publickey, crypto.FromECDSAPub(member.Publickey)) {
			return true
		}
	}
	return false
}

// VerifyPublicKey get the committee member by public key
func (e *Election) VerifyPublicKey(fastHeight *big.Int, pubKeyByte []byte) (*types.CommitteeMember, error) {
	members := e.GetCommittee(fastHeight)
	if members == nil {
		log.Info("GetCommittee members is nil", "fastHeight", fastHeight)
		return nil, ErrCommittee
	}
	member := e.GetMemberByPubkey(members, pubKeyByte)
	/*if member == nil {
		return nil, ErrInvalidMember
	}*/
	return member, nil
}

// VerifySign lookup the pbft sign and return the committee member who signs it
func (e *Election) VerifySign(sign *types.PbftSign) (*types.CommitteeMember, error) {
	pubkey, err := crypto.SigToPub(sign.HashWithNoSign().Bytes(), sign.Sign)
	if err != nil {
		return nil, err
	}
	pubkeyByte := crypto.FromECDSAPub(pubkey)
	member, err := e.VerifyPublicKey(sign.FastHeight, pubkeyByte)
	return member, err
}

// VerifySigns verify signatures of bft committee in batches
func (e *Election) VerifySigns(signs []*types.PbftSign) ([]*types.CommitteeMember, []error) {
	members := make([]*types.CommitteeMember, len(signs))
	errs := make([]error, len(signs))

	for i, sign := range signs {
		member, err := e.VerifySign(sign)
		if err != nil {
			errs[i] = err
			continue
		}
		if member == nil {
			errs[i] = ErrInvalidMember
		} else {
			members[i] = member
		}
	}
<<<<<<< HEAD

=======
>>>>>>> c5c13cf0
	return members, errs
}

func (e *Election) getElectionMembers(snailBeginNumber *big.Int, snailEndNumber *big.Int) []*types.CommitteeMember {
	// Locate committee id by election snailblock interval
	committeeNum := new(big.Int).Div(new(big.Int).Add(snailEndNumber, params.SnailConfirmInterval), params.ElectionPeriodNumber)

	if new(big.Int).Add(snailEndNumber, params.SnailConfirmInterval).Cmp(params.ElectionPeriodNumber) < 0 {
		committeeNum = common.Big0
	}

	if cache, ok := e.commiteeCache.Get(committeeNum.Uint64()); ok {
		committee := cache.([]*types.CommitteeMember)
		return committee
	}

	members := rawdb.ReadCommittee(e.snailchain.GetDatabase(), committeeNum.Uint64())
	if members != nil {
		e.commiteeCache.Add(committeeNum.Uint64(), members)
		return members
	}

	// Elect members from snailblock
	members = e.electCommittee(snailBeginNumber, snailEndNumber)

	// Cache committee members for next access
	e.commiteeCache.Add(committeeNum.Uint64(), members)
	rawdb.WriteCommittee(e.snailchain.GetDatabase(), committeeNum.Uint64(), members)

	return members
}

// getCommittee returns the committee members who propose this fast block
func (e *Election) getCommittee(fastNumber *big.Int, snailNumber *big.Int) *committee {
	log.Debug("get committee ..", "fastnumber", fastNumber, "snailnumber", snailNumber)
	committeeNumber := new(big.Int).Div(snailNumber, params.ElectionPeriodNumber)
	lastSnailNumber := new(big.Int).Mul(committeeNumber, params.ElectionPeriodNumber)
	firstSnailNumber := new(big.Int).Add(new(big.Int).Sub(lastSnailNumber, params.ElectionPeriodNumber), common.Big1)

	switchCheckNumber := new(big.Int).Sub(lastSnailNumber, params.SnailConfirmInterval)

	log.Debug("get pre committee ", "committee", committeeNumber, "first", firstSnailNumber, "last", lastSnailNumber, "switchcheck", switchCheckNumber)

	if committeeNumber.Cmp(common.Big0) == 0 {
		// genesis committee
		log.Debug("get genesis committee")
		return &committee{
			id:                  new(big.Int).Set(common.Big0),
			beginFastNumber:     new(big.Int).Set(common.Big1),
			endFastNumber:       new(big.Int).Set(common.Big0),
			firstElectionNumber: new(big.Int).Set(common.Big0),
			lastElectionNumber:  new(big.Int).Set(common.Big0),
			switchCheckNumber:   params.ElectionPeriodNumber,
			members:             e.genesisCommittee,
		}
	}

	endElectionNumber := new(big.Int).Set(switchCheckNumber)
	beginElectionNumber := new(big.Int).Add(new(big.Int).Sub(endElectionNumber, params.ElectionPeriodNumber), common.Big1)
	if beginElectionNumber.Cmp(common.Big0) <= 0 {
		//
		beginElectionNumber = new(big.Int).Set(common.Big1)
	}

	// find the last committee end fastblock number
	lastFastNumber := e.getLastNumber(beginElectionNumber, endElectionNumber)
	if lastFastNumber == nil {
		return nil
	}

	log.Debug("check last fast block", "committee", committeeNumber, "last fast", lastFastNumber, "current", fastNumber)
	if lastFastNumber.Cmp(fastNumber) >= 0 {
		if committeeNumber.Cmp(common.Big1) == 0 {
			// still at genesis committee
			log.Debug("get genesis committee")
			return &committee{
				id:                  new(big.Int).Set(common.Big0),
				beginFastNumber:     new(big.Int).Set(common.Big1),
				endFastNumber:       lastFastNumber,
				firstElectionNumber: new(big.Int).Set(common.Big0),
				lastElectionNumber:  new(big.Int).Set(common.Big0),
				switchCheckNumber:   params.ElectionPeriodNumber,
				members:             e.genesisCommittee,
			}
		}
		// get pre snail block to elect current committee
		preEndElectionNumber := new(big.Int).Sub(switchCheckNumber, params.ElectionPeriodNumber)
		preBeginElectionNumber := new(big.Int).Add(new(big.Int).Sub(preEndElectionNumber, params.ElectionPeriodNumber), common.Big1)
		if preBeginElectionNumber.Cmp(common.Big0) <= 0 {
			//
			preBeginElectionNumber = new(big.Int).Set(common.Big1)
		}
		preEndFast := e.getLastNumber(preBeginElectionNumber, preEndElectionNumber)
		if preEndFast == nil {
			return nil
		}

		log.Debug("get committee", "electFirst", preBeginElectionNumber, "electLast", preEndElectionNumber, "lastFast", preEndFast)

		members := e.getElectionMembers(preBeginElectionNumber, preEndElectionNumber)
		return &committee{
			id:                  new(big.Int).Sub(committeeNumber, common.Big1),
			beginFastNumber:     new(big.Int).Add(preEndFast, common.Big1),
			endFastNumber:       lastFastNumber,
			firstElectionNumber: preBeginElectionNumber,
			lastElectionNumber:  preEndElectionNumber,
			switchCheckNumber:   lastSnailNumber,
			members:             members,
		}
	}

	log.Debug("get committee", "electFirst", beginElectionNumber, "electLast", endElectionNumber, "lastFast", lastFastNumber)

	members := e.getElectionMembers(beginElectionNumber, endElectionNumber)
	return &committee{
		id:              committeeNumber,
		beginFastNumber: new(big.Int).Add(lastFastNumber, common.Big1),
		endFastNumber:   new(big.Int).Set(common.Big0),

		firstElectionNumber: beginElectionNumber,
		lastElectionNumber:  endElectionNumber,
		switchCheckNumber:   new(big.Int).Add(lastSnailNumber, params.ElectionPeriodNumber),
		members:             members,
	}
}

// GetCommittee gets committee members which propose this fast block
func (e *Election) electedCommittee(fastNumber *big.Int) *committee {
	if e.electionMode == ElectModeFake {
		return e.committee
	}

	fastHeadNumber := e.fastchain.CurrentHeader().Number
	snailHeadNumber := e.snailchain.CurrentHeader().Number
	e.mu.RLock()
	currentCommittee := e.committee
	nextCommittee := e.nextCommittee
	e.mu.RUnlock()

	if nextCommittee != nil {
		//log.Debug("next committee info..", "id", nextCommittee.id, "firstNumber", nextCommittee.beginFastNumber)
<<<<<<< HEAD
=======
		/*
			if new(big.Int).Add(nextCommittee.beginFastNumber, params.ElectionSwitchoverNumber).Cmp(fastNumber) < 0 {
				log.Info("get committee failed", "fastnumber", fastNumber, "nextFirstNumber", nextCommittee.beginFastNumber)
				return nil
			}*/
>>>>>>> c5c13cf0
		if fastNumber.Cmp(nextCommittee.beginFastNumber) >= 0 {
			log.Debug("get committee nextCommittee", "fastNumber", fastNumber, "nextfast", nextCommittee.beginFastNumber)
			return nextCommittee
		}
	}
	if currentCommittee != nil {
		//log.Debug("current committee info..", "id", currentCommittee.id, "firstNumber", currentCommittee.beginFastNumber)
		if fastNumber.Cmp(currentCommittee.beginFastNumber) >= 0 {
			return currentCommittee
		}
	}

	fastBlock := e.fastchain.GetBlockByNumber(fastNumber.Uint64())
	if fastBlock == nil {
		log.Info("get committee failed (no fast block)", "fastnumber", fastNumber, "currentNumber", fastHeadNumber)
		return nil
	}
	// get snail number
	var snailNumber *big.Int
	snailBlock, _ := e.snailchain.GetFruitByFastHash(fastBlock.Hash())
	if snailBlock == nil {
		// fast block has not stored in snail chain
		// TODO: when fast number is so far away from snail block
		snailNumber = snailHeadNumber
	} else {
		snailNumber = snailBlock.Number()
	}

	committee := e.getCommittee(fastNumber, snailNumber)
	if committee == nil {
		return nil
	}

	return committee
}

// GetCommittee gets committee members propose this fast block
func (e *Election) GetCommittee(fastNumber *big.Int) []*types.CommitteeMember {
	var members []*types.CommitteeMember

	committee := e.electedCommittee(fastNumber)
	if committee == nil {
		log.Error("Failed to fetch elected committee", "fast", fastNumber)
		return nil
	}
	states := make(map[string]int32)
	if len(committee.switches) == 0 || fastNumber.Uint64() > committee.switches[len(committee.switches)-1] {
		// Apply all committee state switches for latest block
		for _, num := range committee.switches {
			b := e.fastchain.GetBlockByNumber(num)
			for _, s := range b.SwitchInfos().Vals {
				switch s.Flag {
				case types.StateAddFlag:
					states[string(s.Pk)] = types.StateAddFlag
				case types.StateRemovedFlag:
					states[string(s.Pk)] = types.StateRemovedFlag
				}
			}
		}
	} else {
		// TODO: support committee states infos for abitrary block number
		log.Error("No support for committee switchinfos", "fast", fastNumber)
	}

	for _, m := range committee.Members() {
		if flag, ok := states[string(crypto.FromECDSAPub(m.Publickey))]; ok {
			if flag != types.StateRemovedFlag {
				members = append(members, m)
			}
		} else {
			members = append(members, m)
		}
	}

	return members
}

// GetComitteeById return committee info sepecified by Committee ID
func (e *Election) GetComitteeById(id *big.Int) map[string]interface{} {
	var members []*types.CommitteeMember

	e.mu.RLock()
	currentCommittee := e.committee
	e.mu.RUnlock()

	info := make(map[string]interface{})

	if currentCommittee.id.Cmp(id) < 0 {
		return nil
	}
	if id.Cmp(common.Big0) <= 0 {
		// Use genesis committee
		info["id"] = 0
		info["beginSnailNumber"] = 0
		info["endSnailNumber"] = 0
		info["memberCount"] = len(e.genesisCommittee)
		info["members"] = membersDisplay(e.genesisCommittee)
		info["beginNumber"] = 1
		if currentCommittee.id.Cmp(id) == 0 {
			// Committee end fast number may not be available when current snail lower than commiteeId * period
			if currentCommittee.endFastNumber != nil && currentCommittee.endFastNumber.Uint64() > 0 {
				info["endNumber"] = currentCommittee.endFastNumber.Uint64()
			}
		} else {
			end := new(big.Int).Sub(params.ElectionPeriodNumber, params.SnailConfirmInterval)
			info["endNumber"] = e.getLastNumber(big.NewInt(1), end).Uint64()
		}
		return info
	}
	// Calclulate election members from previous election period
	endElectionNumber := new(big.Int).Mul(id, params.ElectionPeriodNumber)
	endElectionNumber.Sub(endElectionNumber, params.SnailConfirmInterval)
	beginElectionNumber := new(big.Int).Add(new(big.Int).Sub(endElectionNumber, params.ElectionPeriodNumber), common.Big1)
	if beginElectionNumber.Cmp(common.Big0) <= 0 {
		beginElectionNumber = new(big.Int).Set(common.Big1)
	}

	// members = e.electCommittee(beginElectionNumber, endElectionNumber)
	members = e.getElectionMembers(beginElectionNumber, endElectionNumber)
	if members != nil {
		info["id"] = id.Uint64()
		info["memberCount"] = len(members)
		info["beginSnailNumber"] = beginElectionNumber.Uint64()
		info["endSnailNumber"] = endElectionNumber.Uint64()
		info["members"] = membersDisplay(members)
		info["beginNumber"] = new(big.Int).Add(e.getLastNumber(beginElectionNumber, endElectionNumber), common.Big1).Uint64()
		// Committee end fast number may be nil if current committee is working on
		if currentCommittee.id.Cmp(id) == 0 {
			// Committee end fast number may not be available when current snail lower than commiteeId * period
			if currentCommittee.endFastNumber != nil && currentCommittee.endFastNumber.Uint64() > 0 {
				info["endNumber"] = currentCommittee.endFastNumber.Uint64()
			}
		} else {
			begin := new(big.Int).Add(beginElectionNumber, params.ElectionPeriodNumber)
			end := new(big.Int).Add(endElectionNumber, params.ElectionPeriodNumber)
			info["endNumber"] = new(big.Int).Sub(e.getLastNumber(begin, end), common.Big1).Uint64()
		}
		return info
	}

	return nil
}

func membersDisplay(members []*types.CommitteeMember) []map[string]interface{} {
	var attrs []map[string]interface{}
	for _, member := range members {
		attrs = append(attrs, map[string]interface{}{
			"coinbase": member.Coinbase,
			"PKey":     hex.EncodeToString(crypto.FromECDSAPub(member.Publickey)),
		})
	}
	return attrs
}

// getCandinates get candinate miners and seed from given snail blocks
func (e *Election) getCandinates(snailBeginNumber *big.Int, snailEndNumber *big.Int) (common.Hash, []*candidateMember) {
	var fruitsCount  = make(map[common.Address]uint64)
	var members []*candidateMember

	var seed []byte

	// get all fruits want to be elected and their pubic key is valid
	for blockNumber := snailBeginNumber; blockNumber.Cmp(snailEndNumber) <= 0; {
		block := e.snailchain.GetBlockByNumber(blockNumber.Uint64())
		if block == nil {
			return common.Hash{}, nil
		}

		seed = append(seed, block.Hash().Bytes()...)

		fruits := block.Fruits()
		for _, f := range fruits {
			if f.ToElect() {
				pubkey, err := f.GetPubKey()
				if err != nil {
					continue
				}
				addr := crypto.PubkeyToAddress(*pubkey)

				act, diff := e.engine.GetDifficulty(f.Header())

				member := &candidateMember{
					coinbase:   f.Coinbase(),
					publickey:  pubkey,
					address:    addr,
					difficulty: new(big.Int).Sub(act, diff),
				}

				members = append(members, member)
				if _, ok := fruitsCount[addr]; ok {
					fruitsCount[addr] ++
				} else {
					fruitsCount[addr] = 1
				}
			}
		}
		blockNumber = new(big.Int).Add(blockNumber, big.NewInt(1))
	}

	log.Debug("get committee candidate", "fruit", len(members), "members", len(fruitsCount))

	var candidates []*candidateMember
	td := big.NewInt(0)
	for _, member := range members {
		if cnt, ok := fruitsCount[member.address]; ok {
			log.Trace("get committee candidate", "keyAddr", member.address, "count", cnt, "diff", member.difficulty)
			if cnt >= params.ElectionFruitsThreshold {
				td.Add(td, member.difficulty)

				candidates = append(candidates, member)
			}
		}
	}
	log.Debug("get final candidate", "count", len(candidates), "td", td)
	if len(candidates) == 0 {
		log.Warn("getCandinates not get candidates")
		return common.Hash{}, nil
	}

	dd := big.NewInt(0)
	rate := new(big.Int).Div(maxUint256, td)
	for i, member := range candidates {
		member.lower = new(big.Int).Mul(rate, dd)

		dd = new(big.Int).Add(dd, member.difficulty)

		if i == len(candidates)-1 {
			member.upper = new(big.Int).Set(maxUint256)
		} else {
			member.upper = new(big.Int).Mul(rate, dd)
		}

		log.Trace("get power", "member", member.address, "lower", member.lower, "upper", member.upper)
	}

	return crypto.Keccak256Hash(seed), candidates
}

func (e *Election) getLastNumber(beginSnail, endSnail *big.Int) *big.Int {

	beginElectionBlock := e.snailchain.GetBlockByNumber(beginSnail.Uint64())
	if beginElectionBlock == nil {
		return nil
	}
	endElectionBlock := e.snailchain.GetBlockByNumber(endSnail.Uint64())
	if endElectionBlock == nil {
		return nil
	}

	fruits := endElectionBlock.Fruits()
	lastFruitNumber := fruits[len(fruits)-1].FastNumber()
	lastFastNumber := new(big.Int).Add(lastFruitNumber, params.ElectionSwitchoverNumber)

	return lastFastNumber
}

// elect is a lottery function that select committee members from candidates miners
func (e *Election) elect(candidates []*candidateMember, seed common.Hash) []*types.CommitteeMember {
	var addrs = make(map[common.Address]uint)
	var members []*types.CommitteeMember

	log.Debug("elect committee members ..", "count", len(candidates), "seed", seed)
	round := new(big.Int).Set(common.Big1)
	for {
		seedNumber := new(big.Int).Add(seed.Big(), round)
		hash := crypto.Keccak256Hash(seedNumber.Bytes())
		//prop := new(big.Int).Div(maxUint256, hash.Big())
		prop := hash.Big()

		for _, cm := range candidates {
			if prop.Cmp(cm.lower) < 0 {
				continue
			}
			if prop.Cmp(cm.upper) >= 0 {
				continue
			}

			log.Trace("get member", "seed", hash, "member", cm.address, "prop", prop)
			if _, ok := addrs[cm.address]; ok {
				break
			}
			addrs[cm.address] = 1
			member := &types.CommitteeMember{
				Coinbase:  cm.coinbase,
				Publickey: cm.publickey,
			}
			members = append(members, member)

			break
		}

		round = new(big.Int).Add(round, common.Big1)
		if round.Cmp(params.MaximumCommitteeNumber) > 0 {
			break
		}
	}

	log.Debug("get new committee members", "count", len(members))

	return members
}

// electCommittee elect committee members from snail block.
func (e *Election) electCommittee(snailBeginNumber *big.Int, snailEndNumber *big.Int) []*types.CommitteeMember {
	log.Info("elect new committee..", "begin", snailBeginNumber, "end", snailEndNumber, "threshold", params.ElectionFruitsThreshold, "max", params.MaximumCommitteeNumber)

	var committee []*types.CommitteeMember

	for _, member := range e.defaultMembers {
		committee = append(committee, member)
	}
	seed, candidates := e.getCandinates(snailBeginNumber, snailEndNumber)
	if candidates == nil {
		log.Info("can't get new committee, retain current committee")
	} else {
		members := e.elect(candidates, seed)

		for _, member := range members {
			committee = append(committee, member)
		}
	}

	return committee
}

// updateMembers update Committee members if switchinfo found in block
func (e *Election) updateMembers(fastNumber *big.Int, infos *types.SwitchInfos) {
	var committee *committee

	if infos.CID == e.committee.id.Uint64() {
		committee = e.committee
	} else if infos.CID == e.nextCommittee.id.Uint64() {
		committee = e.nextCommittee
	} else {
		log.Warn("Election switchinfo not in current Committee", "committee", infos.CID)
		return
	}

	committee.switches = append(committee.switches, fastNumber.Uint64())
	rawdb.WriteCommitteeStates(e.snailchain.GetDatabase(), infos.CID, committee.switches)
	// Update current committee members state
	for _, s := range infos.Vals {
		switch s.Flag {
		case types.StateAddFlag:
			committee.setMemberState(s.Pk, types.StateAddFlag)
		case types.StateRemovedFlag:
			committee.setMemberState(s.Pk, types.StateRemovedFlag)
		}
	}
}

// Start load current committ and starts election processing
func (e *Election) Start() error {
	// get current committee info
	fastHeadNumber := e.fastchain.CurrentBlock().Number()
	snailHeadNumber := e.snailchain.CurrentBlock().Number()

	currentCommittee := e.getCommittee(fastHeadNumber, snailHeadNumber)
	if currentCommittee == nil {
		return nil
	}

	e.committee = currentCommittee

	if currentCommittee.endFastNumber.Cmp(common.Big0) > 0 {
		// over the switch block, to elect next committee
		electEndSnailNumber := new(big.Int).Add(currentCommittee.lastElectionNumber, params.ElectionPeriodNumber)
		electBeginSnailNumber := new(big.Int).Add(new(big.Int).Sub(electEndSnailNumber, params.ElectionPeriodNumber), common.Big1)

		members := e.getElectionMembers(electBeginSnailNumber, electEndSnailNumber)

		// get next committee
		nextCommittee := &committee{
			id:                  new(big.Int).Add(currentCommittee.id, common.Big1),
			beginFastNumber:     new(big.Int).Add(currentCommittee.endFastNumber, common.Big1),
			endFastNumber:       new(big.Int).Set(common.Big0),
			firstElectionNumber: electBeginSnailNumber,
			lastElectionNumber:  electEndSnailNumber,
			switchCheckNumber:   new(big.Int).Add(e.committee.switchCheckNumber, params.ElectionPeriodNumber),
			members:             members,
		}
		e.nextCommittee = nextCommittee
		// start switchover
		e.startSwitchover = true

		if e.committee.endFastNumber.Cmp(fastHeadNumber) == 0 {
			// committee has finish their work, start the new committee

			e.committee = e.nextCommittee
			e.nextCommittee = nil

			e.startSwitchover = false
		}
	}

	// send event to the subscripber
	go func(e *Election) {

		printCommittee(e.committee)
		e.electionFeed.Send(types.ElectionEvent{
			Option:           types.CommitteeSwitchover,
			CommitteeID:      e.committee.id,
			CommitteeMembers: e.committee.Members(),
			BeginFastNumber:  e.committee.beginFastNumber,
		})
		e.electionFeed.Send(types.ElectionEvent{
			Option:           types.CommitteeStart,
			CommitteeID:      e.committee.id,
			CommitteeMembers: e.committee.Members(),
			BeginFastNumber:  e.committee.beginFastNumber,
		})

		if e.startSwitchover {
			printCommittee(e.nextCommittee)
			e.electionFeed.Send(types.ElectionEvent{
				Option:           types.CommitteeOver,
				CommitteeID:      e.committee.id,
				CommitteeMembers: e.committee.Members(),
				BeginFastNumber:  e.committee.beginFastNumber,
				EndFastNumber:    e.committee.endFastNumber,
			})
			// send switch event to the subscripber
			e.electionFeed.Send(types.ElectionEvent{
				Option:           types.CommitteeSwitchover,
				CommitteeID:      e.nextCommittee.id,
				CommitteeMembers: e.nextCommittee.Members(),
				BeginFastNumber:  e.nextCommittee.beginFastNumber,
			})
		}
	}(e)

	// Start the event loop and return
	go e.loop()

	return nil
}

//Monitor both chains and trigger elections at the same time
func (e *Election) loop() {
	// Keep waiting for and reacting to the various events
	for {
		select {
		// Handle ChainHeadEvent
		case se := <-e.snailChainEventCh:
			if se.Block != nil {
				//Record Numbers to open elections
				if e.committee.switchCheckNumber.Cmp(se.Block.Number()) == 0 {
					// get end fast block number
					var snailStartNumber *big.Int
					snailEndNumber := new(big.Int).Sub(se.Block.Number(), params.SnailConfirmInterval)
					if snailEndNumber.Cmp(params.ElectionPeriodNumber) < 0 {
						snailStartNumber = new(big.Int).Set(common.Big1)
					} else {
						snailStartNumber = new(big.Int).Add(new(big.Int).Sub(snailEndNumber, params.ElectionPeriodNumber), common.Big1)
					}

					lastFastNumber := e.getLastNumber(snailStartNumber, snailEndNumber)

					e.committee.endFastNumber = new(big.Int).Set(lastFastNumber)

					e.electionFeed.Send(types.ElectionEvent{
						Option:           types.CommitteeOver,
						CommitteeID:      e.committee.id,
						CommitteeMembers: e.committee.Members(),
						BeginFastNumber:  e.committee.beginFastNumber,
						EndFastNumber:    e.committee.endFastNumber,
					})

					// elect next committee
					members := e.getElectionMembers(snailStartNumber, snailEndNumber)

					log.Info("Election BFT committee election start..", "snail", se.Block.Number(), "endfast", e.committee.endFastNumber, "members", len(members))

					nextCommittee := &committee{
						id:                  new(big.Int).Div(e.committee.switchCheckNumber, params.ElectionPeriodNumber),
						firstElectionNumber: snailStartNumber,
						lastElectionNumber:  snailEndNumber,
						beginFastNumber:     new(big.Int).Add(e.committee.endFastNumber, common.Big1),
						switchCheckNumber:   new(big.Int).Add(e.committee.switchCheckNumber, params.ElectionPeriodNumber),
						members:             members,
					}

					if e.nextCommittee != nil {
						if e.nextCommittee.id.Cmp(nextCommittee.id) == 0 {
							// get next committee twice
							continue
						}
					}
					e.mu.Lock()
					e.nextCommittee = nextCommittee
					e.startSwitchover = true
					e.mu.Unlock()

					log.Info("Election switchover new committee", "id", e.nextCommittee.id, "startNumber", e.nextCommittee.beginFastNumber)
					printCommittee(e.nextCommittee)

					e.electionFeed.Send(types.ElectionEvent{
						Option:           types.CommitteeSwitchover,
						CommitteeID:      e.nextCommittee.id,
						CommitteeMembers: e.nextCommittee.Members(),
						BeginFastNumber:  e.nextCommittee.beginFastNumber,
					})
				}
			}
			// Make logical decisions based on the Number provided by the ChainheadEvent
		case ev := <-e.fastChainEventCh:
			if ev.Block != nil {
				info := ev.Block.SwitchInfos()
				// Update committee members flag based on block switchinfo
				if len(info.Vals) > 0 {
					e.updateMembers(ev.Block.Number(), info)
					e.electionFeed.Send(types.ElectionEvent{
						Option:             types.CommitteeUpdate,
						CommitteeID:        e.committee.id,
						CommitteeMembers:   e.committee.Members(),
						BackupMembers:   e.committee.Members(),
					})
				}

				if e.startSwitchover {
					if e.committee.endFastNumber.Cmp(ev.Block.Number()) == 0 {
						log.Info("Election stop committee..", "id", e.committee.id)
						e.electionFeed.Send(types.ElectionEvent{
							Option:           types.CommitteeStop,
							CommitteeID:      e.committee.id,
							CommitteeMembers: e.committee.Members(),
							BeginFastNumber:  e.committee.beginFastNumber,
							EndFastNumber:    e.committee.endFastNumber,
						})

						e.mu.Lock()
						e.committee = e.nextCommittee
						e.nextCommittee = nil
						e.mu.Unlock()

						e.startSwitchover = false

						log.Info("Election start new BFT committee", "id", e.committee.id)

						e.electionFeed.Send(types.ElectionEvent{
							Option:           types.CommitteeStart,
							CommitteeID:      e.committee.id,
							CommitteeMembers: e.committee.Members(),
							BeginFastNumber:  e.committee.beginFastNumber,
						})
					}
				}
			}
		}
	}
}

// SubscribeElectionEvent adds a channel to feed on committee change event
func (e *Election) SubscribeElectionEvent(ch chan<- types.ElectionEvent) event.Subscription {
	return e.scope.Track(e.electionFeed.Subscribe(ch))
}

// SetEngine set election backend consesus
func (e *Election) SetEngine(engine consensus.Engine) {
	e.engine = engine
}

<<<<<<< HEAD
func printCommittee(c *committee) {
=======
func PrintCommittee(c *committee) {
>>>>>>> c5c13cf0
	log.Info("Committee Info", "ID", c.id, "count", len(c.members), "start", c.beginFastNumber)
	for _, member := range c.members {
		key := crypto.FromECDSAPub(member.Publickey)
		log.Info("Committee member: ", "coinbase", member.Coinbase, "PKey", hex.EncodeToString(key))
	}
}<|MERGE_RESOLUTION|>--- conflicted
+++ resolved
@@ -21,6 +21,7 @@
 	"crypto/ecdsa"
 	"encoding/hex"
 	"errors"
+	"github.com/truechain/truechain-engineering-code/ethdb"
 	"math/big"
 	"sync"
 
@@ -33,10 +34,7 @@
 	"github.com/truechain/truechain-engineering-code/core/snailchain/rawdb"
 	"github.com/truechain/truechain-engineering-code/core/types"
 	"github.com/truechain/truechain-engineering-code/event"
-<<<<<<< HEAD
 	"github.com/truechain/truechain-engineering-code/ethdb"
-=======
->>>>>>> c5c13cf0
 	"github.com/truechain/truechain-engineering-code/params"
 )
 
@@ -47,7 +45,6 @@
 	committeeCacheLimit = 256
 )
 
-// ElectMode defines election for test or not
 type ElectMode uint
 
 const (
@@ -63,6 +60,8 @@
 )
 
 var (
+	// ErrInvalidSender is returned if the transaction contains an invalid signature.
+	//ErrInvalidSign   = errors.New("invalid sign")
 	ErrCommittee     = errors.New("get committee failed")
 	ErrInvalidMember = errors.New("invalid committee member")
 )
@@ -353,10 +352,6 @@
 			members[i] = member
 		}
 	}
-<<<<<<< HEAD
-
-=======
->>>>>>> c5c13cf0
 	return members, errs
 }
 
@@ -498,14 +493,6 @@
 
 	if nextCommittee != nil {
 		//log.Debug("next committee info..", "id", nextCommittee.id, "firstNumber", nextCommittee.beginFastNumber)
-<<<<<<< HEAD
-=======
-		/*
-			if new(big.Int).Add(nextCommittee.beginFastNumber, params.ElectionSwitchoverNumber).Cmp(fastNumber) < 0 {
-				log.Info("get committee failed", "fastnumber", fastNumber, "nextFirstNumber", nextCommittee.beginFastNumber)
-				return nil
-			}*/
->>>>>>> c5c13cf0
 		if fastNumber.Cmp(nextCommittee.beginFastNumber) >= 0 {
 			log.Debug("get committee nextCommittee", "fastNumber", fastNumber, "nextfast", nextCommittee.beginFastNumber)
 			return nextCommittee
@@ -662,7 +649,7 @@
 
 // getCandinates get candinate miners and seed from given snail blocks
 func (e *Election) getCandinates(snailBeginNumber *big.Int, snailEndNumber *big.Int) (common.Hash, []*candidateMember) {
-	var fruitsCount  = make(map[common.Address]uint64)
+	var fruitsCount map[common.Address]uint64 = make(map[common.Address]uint64)
 	var members []*candidateMember
 
 	var seed []byte
@@ -1068,11 +1055,7 @@
 	e.engine = engine
 }
 
-<<<<<<< HEAD
 func printCommittee(c *committee) {
-=======
-func PrintCommittee(c *committee) {
->>>>>>> c5c13cf0
 	log.Info("Committee Info", "ID", c.id, "count", len(c.members), "start", c.beginFastNumber)
 	for _, member := range c.members {
 		key := crypto.FromECDSAPub(member.Publickey)
