// Copyright 2017 The go-ethereum Authors
// This file is part of the go-ethereum library.
//
// The go-ethereum library is free software: you can redistribute it and/or modify
// it under the terms of the GNU Lesser General Public License as published by
// the Free Software Foundation, either version 3 of the License, or
// (at your option) any later version.
//
// The go-ethereum library is distributed in the hope that it will be useful,
// but WITHOUT ANY WARRANTY; without even the implied warranty of
// MERCHANTABILITY or FITNESS FOR A PARTICULAR PURPOSE. See the
// GNU Lesser General Public License for more details.
//
// You should have received a copy of the GNU Lesser General Public License
// along with the go-ethereum library. If not, see <http://www.gnu.org/licenses/>.

// Package consensus implements different Ethereum consensus engines.
package consensus

import (
	"math/big"

	"github.com/truechain/truechain-engineering-code/common"
	"github.com/truechain/truechain-engineering-code/core/state"
	"github.com/truechain/truechain-engineering-code/core/types"
	"github.com/truechain/truechain-engineering-code/params"
	"github.com/truechain/truechain-engineering-code/rpc"
)

// ChainReader defines a small collection of methods needed to access the local
// blockchain during header and/or uncle verification.
type ChainReader interface {
	// Config retrieves the blockchain's chain configuration.
	Config() *params.ChainConfig

	// CurrentHeader retrieves the current header from the local chain.
	CurrentHeader() *types.Header


	// GetHeader retrieves a block header from the database by hash and number.
	GetHeader(hash common.Hash, number uint64) *types.Header

	// GetHeaderByNumber retrieves a block header from the database by number.
	GetHeaderByNumber(number uint64) *types.Header

	// GetHeaderByHash retrieves a block header from the database by its hash.
	GetHeaderByHash(hash common.Hash) *types.Header

	// GetBlock retrieves a block from the database by hash and number.
	GetBlock(hash common.Hash, number uint64) *types.Block
}

// ChainSnailReader defines a small collection of methods needed to access the local
// block chain during header and/or uncle verification.
// Temporary interface for snail
type SnailChainReader interface {
	// Config retrieves the blockchain's chain configuration.
	Config() *params.ChainConfig

	// CurrentHeader retrieves the current header from the local chain.
	CurrentHeader() *types.SnailHeader

	// GetHeader retrieves a block header from the database by hash and number.
	GetHeader(hash common.Hash, number uint64) *types.SnailHeader

	// GetHeaderByNumber retrieves a block header from the database by number.
	GetHeaderByNumber(number uint64) *types.SnailHeader

	// GetHeaderByHash retrieves a block header from the database by its hash.
	GetHeaderByHash(hash common.Hash) *types.SnailHeader

	// GetBlock retrieves a block from the database by hash and number.
	GetBlock(hash common.Hash, number uint64) *types.SnailBlock
}

// ChainFastReader defines a small collection of methods needed to access the local
// fast blockChain during header and/or uncle verification.
type ChainFastReader interface {
	// Config retrieves the fast blockChain's chain configuration.
	Config() *params.ChainConfig

	// CurrentHeader retrieves the current fast header from the local chain.
	CurrentHeader() *types.FastHeader

	// GetHeader retrieves a fast block header from the database by hash and number.
	GetHeader(hash common.Hash, number uint64) *types.FastHeader

	// GetHeaderByNumber retrieves a fast block header from the database by number.
	GetHeaderByNumber(number uint64) *types.FastHeader

	// GetHeaderByHash retrieves a fast block header from the database by its hash.
	GetHeaderByHash(hash common.Hash) *types.FastHeader

	// GetBlock retrieves a fast block from the database by hash and number.
	GetBlock(hash common.Hash, number uint64) *types.FastBlock
}

// Engine is an algorithm agnostic consensus engine.
type Engine interface {
	// Author retrieves the Ethereum address of the account that minted the given
	// block, which may be different from the header's coinbase if a consensus
	// engine is based on signatures.
	Author(header *types.Header) (common.Address, error)
	AuthorSnail(header *types.SnailHeader) (common.Address, error)

	// VerifyHeader checks whether a header conforms to the consensus rules of a
	// given engine. Verifying the seal may be done optionally here, or explicitly
	// via the VerifySeal method.
	VerifyHeader(chain ChainReader, header *types.Header, seal bool) error
	VerifySnailHeader(chain SnailChainReader, header *types.SnailHeader, seal bool) error

	// VerifyFastHeader checks whether a fast chain header conforms to the consensus rules of a
	// given engine. Verifying the seal may be done optionally here, or explicitly
	VerifyFastHeader(chain ChainFastReader, header *types.FastHeader,seal bool) error

	// VerifyHeaders is similar to VerifyHeader, but verifies a batch of headers
	// concurrently. The method returns a quit channel to abort the operations and
	// a results channel to retrieve the async verifications (the order is that of
	// the input slice).
	VerifyHeaders(chain ChainReader, headers []*types.Header, seals []bool) (chan<- struct{}, <-chan error)
	VerifySnailHeaders(chain SnailChainReader, headers []*types.SnailHeader, seals []bool) (chan<- struct{}, <-chan error)

	// VerifyFastHeaders is similar to VerifyFastHeader, but verifies a batch of fast headers
	// concurrently. The method returns a quit channel to abort the operations and
	// a results channel to retrieve the async verifications (the order is that of
	// the input slice).
	VerifyFastHeaders(chain ChainFastReader, headers []*types.FastHeader, seals []bool) (chan<- struct{}, <-chan error)

	// VerifyUncles verifies that the given block's uncles conform to the consensus
	// rules of a given engine.
	VerifyUncles(chain ChainReader, block *types.Block) error
	VerifySnailUncles(chain SnailChainReader, block *types.SnailBlock) error

	// VerifySeal checks whether the crypto seal on a header is valid according to
	// the consensus rules of the given engine.
	VerifySeal(chain ChainReader, header *types.Header) error
	VerifySnailSeal(chain SnailChainReader, header *types.SnailHeader) error

	// Prepare initializes the consensus fields of a block header according to the
	// rules of a particular engine. The changes are executed inline.
	Prepare(chain ChainReader, header *types.Header) error
	PrepareSnail(chain SnailChainReader, header *types.SnailHeader) error

	// PrepareFast initializes the consensus fields of a fast chain block header according to the
	// rules of a particular engine. The changes are executed inline.
	PrepareFast(chain ChainFastReader, header *types.FastHeader) error

	// Finalize runs any post-transaction state modifications (e.g. block rewards)
	// and assembles the final block.
	// Note: The block header and state database might be updated to reflect any
	// consensus rules that happen at finalization (e.g. block rewards).
	Finalize(chain ChainReader, header *types.Header, state *state.StateDB, txs []*types.Transaction,
		uncles []*types.Header, receipts []*types.Receipt, fruits []*types.Block) (*types.Block, error)
	FinalizeSnail(chain SnailChainReader, header *types.SnailHeader, state *state.StateDB, txs []*types.Transaction,
		uncles []*types.SnailHeader, receipts []*types.Receipt, fruits []*types.SnailBlock) (*types.SnailBlock, error)
	
	// FinalizeFast runs any post-transaction state modifications (e.g. block rewards)
	// and assembles the final block.
	// Note: The block header and state database might be updated to reflect any
	// consensus rules that happen at finalization (e.g. block rewards).
	FinalizeFast(chain ChainFastReader, header *types.FastHeader, state *state.StateDB, txs []*types.Transaction,
		receipts []*types.Receipt) (*types.FastBlock, error)

	// Seal generates a new block for the given input block with the local miner's
	// seal place on top.
	Seal(chain ChainReader, block *types.Block, stop <-chan struct{}) (*types.Block, error)
	SealSnail(chain SnailChainReader, block *types.SnailBlock, stop <-chan struct{}) (*types.SnailBlock, error)

	// ConSeal generates a new block for the given input block with the local miner's
	// seal place on top.
	ConSeal(chain ChainReader, block *types.Block, stop <-chan struct{}, send chan *types.Block)
	ConSnailSeal(chain SnailChainReader, block *types.SnailBlock, stop <-chan struct{}, send chan *types.SnailBlock)

	// CalcDifficulty is the difficulty adjustment algorithm. It returns the difficulty
	// that a new block should have.
	CalcDifficulty(chain ChainReader, time uint64, parent *types.Header) *big.Int
	CalcSnailDifficulty(chain SnailChainReader, time uint64, parent *types.SnailHeader) *big.Int


	// APIs returns the RPC APIs this consensus engine provides.
	APIs(chain ChainReader) []rpc.API
}

// EngineTemp is an algorithm agnostic consensus engine.
// Temporary interface for snail and fast
type EngineTemp interface {
	// Author retrieves the Ethereum address of the account that minted the given
	// block, which may be different from the header's coinbase if a consensus
	// engine is based on signatures.
	Author(header *types.SnailHeader) (common.Address, error)

	// VerifyHeader checks whether a header conforms to the consensus rules of a
	// given engine. Verifying the seal may be done optionally here, or explicitly
	// via the VerifySeal method.
	VerifyHeader(chain SnailChainReader, header *types.SnailHeader, seal bool) error

	// VerifyFastHeader checks whether a fast chain header conforms to the consensus rules of a
	// given engine. Verifying the seal may be done optionally here, or explicitly
<<<<<<< HEAD
	VerifyFastHeader(chain SnailChainReader, header *types.FastHeader, seal bool) error
=======
	VerifyFastHeader(chain ChainFastReader, header *types.FastHeader,seal bool) error
>>>>>>> d152744d

	// VerifyHeaders is similar to VerifyHeader, but verifies a batch of headers
	// concurrently. The method returns a quit channel to abort the operations and
	// a results channel to retrieve the async verifications (the order is that of
	// the input slice).
	VerifyHeaders(chain SnailChainReader, headers []*types.SnailHeader, seals []bool) (chan<- struct{}, <-chan error)

	// VerifyFastHeaders is similar to VerifyFastHeader, but verifies a batch of fast headers
	// concurrently. The method returns a quit channel to abort the operations and
	// a results channel to retrieve the async verifications (the order is that of
	// the input slice).
	VerifyFastHeaders(chain ChainFastReader, headers []*types.FastHeader, seals []bool) (chan<- struct{}, <-chan error)

	// VerifyUncles verifies that the given block's uncles conform to the consensus
	// rules of a given engine.
	VerifyUncles(chain SnailChainReader, block *types.SnailBlock) error

	// VerifySeal checks whether the crypto seal on a header is valid according to
	// the consensus rules of the given engine.
	VerifySeal(chain SnailChainReader, header *types.SnailHeader) error

	// Prepare initializes the consensus fields of a block header according to the
	// rules of a particular engine. The changes are executed inline.
	Prepare(chain SnailChainReader, header *types.SnailHeader) error

	// PrepareFast initializes the consensus fields of a fast chain block header according to the
	// rules of a particular engine. The changes are executed inline.
	PrepareFast(chain ChainFastReader, header *types.FastHeader) error

	// Finalize runs any post-transaction state modifications (e.g. block rewards)
	// and assembles the final block.
	// Note: The block header and state database might be updated to reflect any
	// consensus rules that happen at finalization (e.g. block rewards).
	Finalize(chain SnailChainReader, header *types.SnailHeader, state *state.StateDB, txs []*types.Transaction,
		uncles []*types.SnailHeader, receipts []*types.Receipt, fruits []*types.SnailBlock) (*types.Block, error)

	// FinalizeFast runs any post-transaction state modifications (e.g. block rewards)
	// and assembles the final block.
	// Note: The block header and state database might be updated to reflect any
	// consensus rules that happen at finalization (e.g. block rewards).
	FinalizeFast(chain ChainFastReader, header *types.FastHeader, state *state.StateDB, txs []*types.Transaction,
		receipts []*types.Receipt) (*types.FastBlock, error)

	// Seal generates a new block for the given input block with the local miner's
	// seal place on top.
	Seal(chain SnailChainReader, block *types.SnailBlock, stop <-chan struct{}) (*types.SnailBlock, error)

	// ConSeal generates a new block for the given input block with the local miner's
	// seal place on top.
	ConSeal(chain SnailChainReader, block *types.SnailBlock, stop <-chan struct{}, send chan *types.SnailBlock)

	// CalcDifficulty is the difficulty adjustment algorithm. It returns the difficulty
	// that a new block should have.
	CalcDifficulty(chain SnailChainReader, time uint64, parent *types.SnailHeader) *big.Int

	// APIs returns the RPC APIs this consensus engine provides.
	APIs(chain ChainReader) []rpc.API
}

// PoW is a consensus engine based on proof-of-work.
type PoW interface {
	Engine

	// Hashrate returns the current mining hashrate of a PoW consensus engine.
	Hashrate() float64
}<|MERGE_RESOLUTION|>--- conflicted
+++ resolved
@@ -196,11 +196,7 @@
 
 	// VerifyFastHeader checks whether a fast chain header conforms to the consensus rules of a
 	// given engine. Verifying the seal may be done optionally here, or explicitly
-<<<<<<< HEAD
 	VerifyFastHeader(chain SnailChainReader, header *types.FastHeader, seal bool) error
-=======
-	VerifyFastHeader(chain ChainFastReader, header *types.FastHeader,seal bool) error
->>>>>>> d152744d
 
 	// VerifyHeaders is similar to VerifyHeader, but verifies a batch of headers
 	// concurrently. The method returns a quit channel to abort the operations and
