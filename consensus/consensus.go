--- conflicted
+++ resolved
@@ -50,25 +50,16 @@
 	GetBlock(hash common.Hash, number uint64) *types.Block
 }
 
-<<<<<<< HEAD
-
-type SnailChainReader interface {
-=======
 // ChainSnailReader defines a small collection of methods needed to access the local
 // block chain during header and/or uncle verification.
 // Temporary interface for snail
-type ChainSnailReader interface {
->>>>>>> 6c71af35
+type SnailChainReader interface {
 	// Config retrieves the blockchain's chain configuration.
 	Config() *params.ChainConfig
 
 	// CurrentHeader retrieves the current header from the local chain.
 	CurrentHeader() *types.SnailHeader
 
-<<<<<<< HEAD
-
-=======
->>>>>>> 6c71af35
 	// GetHeader retrieves a block header from the database by hash and number.
 	GetHeader(hash common.Hash, number uint64) *types.SnailHeader
 
@@ -82,8 +73,6 @@
 	GetBlock(hash common.Hash, number uint64) *types.SnailBlock
 }
 
-<<<<<<< HEAD
-=======
 // ChainFastReader defines a small collection of methods needed to access the local
 // fast blockChain during header and/or uncle verification.
 type ChainFastReader interface {
@@ -105,7 +94,6 @@
 	// GetBlock retrieves a fast block from the database by hash and number.
 	GetBlock(hash common.Hash, number uint64) *types.FastBlock
 }
->>>>>>> 6c71af35
 
 // Engine is an algorithm agnostic consensus engine.
 type Engine interface {
@@ -163,12 +151,9 @@
 	// consensus rules that happen at finalization (e.g. block rewards).
 	Finalize(chain ChainReader, header *types.Header, state *state.StateDB, txs []*types.Transaction,
 		uncles []*types.Header, receipts []*types.Receipt, fruits []*types.Block) (*types.Block, error)
-<<<<<<< HEAD
 	FinalizeSnail(chain SnailChainReader, header *types.SnailHeader, state *state.StateDB, txs []*types.Transaction,
 		uncles []*types.SnailHeader, receipts []*types.Receipt, fruits []*types.SnailBlock) (*types.SnailBlock, error)
 	
-=======
-
 	// FinalizeFast runs any post-transaction state modifications (e.g. block rewards)
 	// and assembles the final block.
 	// Note: The block header and state database might be updated to reflect any
@@ -176,7 +161,6 @@
 	FinalizeFast(chain ChainFastReader, header *types.FastHeader, state *state.StateDB, txs []*types.Transaction,
 		receipts []*types.Receipt) (*types.FastBlock, error)
 
->>>>>>> 6c71af35
 	// Seal generates a new block for the given input block with the local miner's
 	// seal place on top.
 	Seal(chain ChainReader, block *types.Block, stop <-chan struct{}) (*types.Block, error)
@@ -208,17 +192,17 @@
 	// VerifyHeader checks whether a header conforms to the consensus rules of a
 	// given engine. Verifying the seal may be done optionally here, or explicitly
 	// via the VerifySeal method.
-	VerifyHeader(chain ChainSnailReader, header *types.SnailHeader, seal bool) error
+	VerifyHeader(chain SnailChainReader, header *types.SnailHeader, seal bool) error
 
 	// VerifyFastHeader checks whether a fast chain header conforms to the consensus rules of a
 	// given engine. Verifying the seal may be done optionally here, or explicitly
-	VerifyFastHeader(chain ChainFastReader, header *types.FastHeader, seal bool) error
+	VerifyFastHeader(chain SnailChainReader, header *types.FastHeader, seal bool) error
 
 	// VerifyHeaders is similar to VerifyHeader, but verifies a batch of headers
 	// concurrently. The method returns a quit channel to abort the operations and
 	// a results channel to retrieve the async verifications (the order is that of
 	// the input slice).
-	VerifyHeaders(chain ChainSnailReader, headers []*types.SnailHeader, seals []bool) (chan<- struct{}, <-chan error)
+	VerifyHeaders(chain SnailChainReader, headers []*types.SnailHeader, seals []bool) (chan<- struct{}, <-chan error)
 
 	// VerifyFastHeaders is similar to VerifyFastHeader, but verifies a batch of fast headers
 	// concurrently. The method returns a quit channel to abort the operations and
@@ -228,15 +212,15 @@
 
 	// VerifyUncles verifies that the given block's uncles conform to the consensus
 	// rules of a given engine.
-	VerifyUncles(chain ChainSnailReader, block *types.SnailBlock) error
+	VerifyUncles(chain SnailChainReader, block *types.SnailBlock) error
 
 	// VerifySeal checks whether the crypto seal on a header is valid according to
 	// the consensus rules of the given engine.
-	VerifySeal(chain ChainSnailReader, header *types.SnailHeader) error
+	VerifySeal(chain SnailChainReader, header *types.SnailHeader) error
 
 	// Prepare initializes the consensus fields of a block header according to the
 	// rules of a particular engine. The changes are executed inline.
-	Prepare(chain ChainSnailReader, header *types.SnailHeader) error
+	Prepare(chain SnailChainReader, header *types.SnailHeader) error
 
 	// PrepareFast initializes the consensus fields of a fast chain block header according to the
 	// rules of a particular engine. The changes are executed inline.
@@ -246,7 +230,7 @@
 	// and assembles the final block.
 	// Note: The block header and state database might be updated to reflect any
 	// consensus rules that happen at finalization (e.g. block rewards).
-	Finalize(chain ChainSnailReader, header *types.SnailHeader, state *state.StateDB, txs []*types.Transaction,
+	Finalize(chain SnailChainReader, header *types.SnailHeader, state *state.StateDB, txs []*types.Transaction,
 		uncles []*types.SnailHeader, receipts []*types.Receipt, fruits []*types.SnailBlock) (*types.Block, error)
 
 	// FinalizeFast runs any post-transaction state modifications (e.g. block rewards)
@@ -258,18 +242,18 @@
 
 	// Seal generates a new block for the given input block with the local miner's
 	// seal place on top.
-	Seal(chain ChainSnailReader, block *types.SnailBlock, stop <-chan struct{}) (*types.SnailBlock, error)
+	Seal(chain SnailChainReader, block *types.SnailBlock, stop <-chan struct{}) (*types.SnailBlock, error)
 
 	// ConSeal generates a new block for the given input block with the local miner's
 	// seal place on top.
-	ConSeal(chain ChainSnailReader, block *types.SnailBlock, stop <-chan struct{}, send chan *types.SnailBlock)
+	ConSeal(chain SnailChainReader, block *types.SnailBlock, stop <-chan struct{}, send chan *types.SnailBlock)
 
 	// CalcDifficulty is the difficulty adjustment algorithm. It returns the difficulty
 	// that a new block should have.
-	CalcDifficulty(chain ChainSnailReader, time uint64, parent *types.SnailHeader) *big.Int
+	CalcDifficulty(chain SnailChainReader, time uint64, parent *types.SnailHeader) *big.Int
 
 	// APIs returns the RPC APIs this consensus engine provides.
-	APIs(chain ChainSnailReader) []rpc.API
+	APIs(chain ChainReader) []rpc.API
 }
 
 // PoW is a consensus engine based on proof-of-work.
