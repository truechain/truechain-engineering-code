--- conflicted
+++ resolved
@@ -702,6 +702,7 @@
 	}
 }
 
+
 // setListenAddress creates a TCP listening address string from set command
 // line flags.
 func setListenAddress(ctx *cli.Context, cfg *p2p.Config) {
@@ -1108,7 +1109,7 @@
 	}
 	if ctx.GlobalIsSet(BFTPortFlag.Name) {
 		cfg.Port = ctx.GlobalInt(BFTPortFlag.Name)
-	} else {
+	}else{
 		cfg.Port = BFTPortFlag.Value
 	}
 	//set PrivateKey by config,file or hex
@@ -1118,10 +1119,10 @@
 		cfg.PrivateKey = stack.Config().BftCommitteeKey()
 	}
 	cfg.CommitteeKey = crypto.FromECDSA(cfg.PrivateKey)
-	if ctx.GlobalBool(EnableElectionFlag.Name) {
+	if ctx.GlobalBool(EnableElectionFlag.Name){
 		cfg.EnableElection = true
 	}
-	if cfg.EnableElection && !cfg.NodeType {
+	if cfg.EnableElection && !cfg.NodeType{
 		if cfg.Host == "" {
 			Fatalf("election set true,Option %q  must be exist.", BFTIPFlag.Name)
 		}
@@ -1130,11 +1131,7 @@
 		}
 	}
 	log.Info("Committee Node info:", "publickey", hex.EncodeToString(crypto.FromECDSAPub(&cfg.PrivateKey.PublicKey)),
-<<<<<<< HEAD
-		"ip", cfg.Host, "port", cfg.Port, "election", cfg.EnableElection, "singlenode", cfg.NodeType)
-=======
 		"ip", cfg.Host, "port", cfg.Port, "election", cfg.EnableElection,"singlenode",cfg.NodeType)
->>>>>>> 15c3780d
 
 	if ctx.GlobalIsSet(CacheFlag.Name) || ctx.GlobalIsSet(CacheDatabaseFlag.Name) {
 		cfg.DatabaseCache = ctx.GlobalInt(CacheFlag.Name) * ctx.GlobalInt(CacheDatabaseFlag.Name) / 100
