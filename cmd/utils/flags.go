--- conflicted
+++ resolved
@@ -59,11 +59,7 @@
 	"github.com/truechain/truechain-engineering-code/params"
 	whisper "github.com/truechain/truechain-engineering-code/whisper/whisperv6"
 	"gopkg.in/urfave/cli.v1"
-<<<<<<< HEAD
-	"github.com/truechain/truechain-engineering-code/core/snailchain"
-=======
 	"bytes"
->>>>>>> a081bf98
 )
 
 var (
@@ -1344,12 +1340,11 @@
 }
 
 // MakeChain creates a chain manager from set command line flags.
-func MakeChain(ctx *cli.Context, stack *node.Node) (fchain *core.BlockChain,schain *snailchain.SnailBlockChain, chainDb ethdb.Database) {
+func MakeChain(ctx *cli.Context, stack *node.Node) (chain *core.BlockChain, chainDb ethdb.Database) {
 	var err error
 	chainDb = MakeChainDatabase(ctx, stack)
 
 	config, _, err := core.SetupGenesisBlock(chainDb, MakeGenesis(ctx))
-
 	if err != nil {
 		Fatalf("%v", err)
 	}
@@ -1378,25 +1373,15 @@
 		TrieNodeLimit: etrue.DefaultConfig.TrieCache,
 		TrieTimeLimit: etrue.DefaultConfig.TrieTimeout,
 	}
-	scache := &snailchain.CacheConfig{
-		Disabled:      ctx.GlobalString(GCModeFlag.Name) == "archive",
-		TrieNodeLimit: etrue.DefaultConfig.TrieCache,
-		TrieTimeLimit: etrue.DefaultConfig.TrieTimeout,
-	}
-
-
 	if ctx.GlobalIsSet(CacheFlag.Name) || ctx.GlobalIsSet(CacheGCFlag.Name) {
 		cache.TrieNodeLimit = ctx.GlobalInt(CacheFlag.Name) * ctx.GlobalInt(CacheGCFlag.Name) / 100
 	}
 	vmcfg := vm.Config{EnablePreimageRecording: ctx.GlobalBool(VMEnableDebugFlag.Name)}
-
-	fchain, err = core.NewBlockChain(chainDb, cache, config, engine, vmcfg)
-	schain, err = snailchain.NewSnailBlockChain(chainDb, scache, config, engine, vmcfg)
-
+	chain, err = core.NewBlockChain(chainDb, cache, config, engine, vmcfg)
 	if err != nil {
 		Fatalf("Can't create BlockChain: %v", err)
 	}
-	return fchain,schain, chainDb
+	return chain, chainDb
 }
 
 // MakeConsolePreloads retrieves the absolute paths for the console JavaScript
