--- conflicted
+++ resolved
@@ -1256,16 +1256,13 @@
 	if gen := ctx.GlobalInt(TrieCacheGenFlag.Name); gen > 0 {
 		state.MaxTrieCacheGen = uint16(gen)
 	}
-<<<<<<< HEAD
 
 	if ctx.GlobalBool(RedisDisabledFlag.Name) {
 		cfg.RedisHost = ctx.GlobalString(RedisAddrFlag.Name)
 		cfg.RedisPort = ctx.GlobalInt(RedisPortFlag.Name)
 	}
 	cfg.ChannelID = ctx.GlobalInt(ChannelIDFlag.Name)
-=======
 	log.Info("","cfg.SyncMode",cfg.SyncMode)
->>>>>>> 58d9ffe6
 }
 
 // SetDashboardConfig applies dashboard related command line flags to the config.
