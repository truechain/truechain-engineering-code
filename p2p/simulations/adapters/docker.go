--- conflicted
+++ resolved
@@ -28,17 +28,8 @@
 	"strings"
 
 	"github.com/docker/docker/pkg/reexec"
-<<<<<<< HEAD
-	"github.com/ethereum/go-ethereum/node"
-	"github.com/ethereum/go-ethereum/p2p/discover"
-=======
 	"github.com/truechain/truechain-engineering-code/node"
 	"github.com/truechain/truechain-engineering-code/p2p/discover"
-)
-
-var (
-	ErrLinuxOnly = errors.New("DockerAdapter can only be used on Linux as it uses the current binary (which must be a Linux binary)")
->>>>>>> 19b82ac1
 )
 
 var (
