// Copyright 2015 The go-ethereum Authors
// This file is part of the go-ethereum library.
//
// The go-ethereum library is free software: you can redistribute it and/or modify
// it under the terms of the GNU Lesser General Public License as published by
// the Free Software Foundation, either version 3 of the License, or
// (at your option) any later version.
//
// The go-ethereum library is distributed in the hope that it will be useful,
// but WITHOUT ANY WARRANTY; without even the implied warranty of
// MERCHANTABILITY or FITNESS FOR A PARTICULAR PURPOSE. See the
// GNU Lesser General Public License for more details.
//
// You should have received a copy of the GNU Lesser General Public License
// along with the go-ethereum library. If not, see <http://www.gnu.org/licenses/>.

package core

import (
	crand "crypto/rand"
	"errors"
	"fmt"
	"math"
	"math/big"
	mrand "math/rand"
	"sync/atomic"
	"time"

	"github.com/ethereum/go-ethereum/common"
	"github.com/ethereum/go-ethereum/log"
	"github.com/hashicorp/golang-lru"
	"github.com/truechain/truechain-engineering-code/consensus"
	"github.com/truechain/truechain-engineering-code/core/rawdb"
	"github.com/truechain/truechain-engineering-code/core/types"
	"github.com/truechain/truechain-engineering-code/etruedb"
	"github.com/truechain/truechain-engineering-code/params"
)

const (
	headerCacheLimit = 512
	tdCacheLimit     = 1024
	numberCacheLimit = 2048
)

// HeaderChain implements the basic block header chain logic that is shared by
// core.BlockChain and light.LightChain. It is not usable in itself, only as
// a part of either structure.
// It is not thread safe either, the encapsulating chain structures should do
// the necessary mutex locking/unlocking.
type HeaderChain struct {
	config *params.ChainConfig

	chainDb       etruedb.Database
	genesisHeader *types.Header

	currentHeader     atomic.Value // Current head of the header chain (may be above the block chain!)
	currentHeaderHash common.Hash  // Hash of the current head of the header chain (prevent recomputing all the time)
<<<<<<< HEAD
	currentReward    atomic.Value // Current head of the currentReward
	
=======
	currentReward     atomic.Value // Current head of the currentReward

>>>>>>> fda5fd4e
	headerCache *lru.Cache // Cache for the most recent block headers
	tdCache     *lru.Cache // Cache for the most recent block total difficulties
	numberCache *lru.Cache // Cache for the most recent block numbers
	rewardCache *lru.Cache // Cache for the most recent block rewards

	procInterrupt func() bool

	rand   *mrand.Rand
	engine consensus.Engine
}

// NewHeaderChain creates a new HeaderChain structure.
//  getValidator should return the parent's validator
//  procInterrupt points to the parent's interrupt semaphore
//  wg points to the parent's shutdown wait group
func NewHeaderChain(chainDb etruedb.Database, config *params.ChainConfig, engine consensus.Engine, procInterrupt func() bool) (*HeaderChain, error) {
	headerCache, _ := lru.New(headerCacheLimit)
	tdCache, _ := lru.New(tdCacheLimit)
	numberCache, _ := lru.New(numberCacheLimit)
	rewardCache, _ := lru.New(headerCacheLimit)
	// Seed a fast but crypto originating random generator
	seed, err := crand.Int(crand.Reader, big.NewInt(math.MaxInt64))
	if err != nil {
		return nil, err
	}

	fhc := &HeaderChain{
		config:        config,
		chainDb:       chainDb,
		headerCache:   headerCache,
		tdCache:       tdCache,
		numberCache:   numberCache,
		rewardCache:   rewardCache,
		procInterrupt: procInterrupt,
		rand:          mrand.New(mrand.NewSource(seed.Int64())),
		engine:        engine,
	}

	fhc.genesisHeader = fhc.GetHeaderByNumber(0)
	if fhc.genesisHeader == nil {
		return nil, ErrNoGenesis
	}

	fhc.currentHeader.Store(fhc.genesisHeader)
	if head := rawdb.ReadHeadBlockHash(chainDb); head != (common.Hash{}) {
		if chead := fhc.GetHeaderByHash(head); chead != nil {
			fhc.currentHeader.Store(chead)
		}
	}
	fhc.currentHeaderHash = fhc.CurrentHeader().Hash()

	return fhc, nil
}

// GetBlockNumber retrieves the block number belonging to the given hash
// from the cache or database
func (hc *HeaderChain) GetBlockNumber(hash common.Hash) *uint64 {
	if cached, ok := hc.numberCache.Get(hash); ok {
		number := cached.(uint64)
		return &number
	}
	number := rawdb.ReadHeaderNumber(hc.chainDb, hash)
	if number != nil {
		hc.numberCache.Add(hash, *number)
	}
	return number
}

// WriteHeader writes a header into the local chain, given that its parent is
// already known. If the total difficulty of the newly inserted header becomes
// greater than the current known TD, the canonical chain is re-routed.
//
// Note: This method is not concurrent-safe with inserting blocks simultaneously
// into the chain, as side effects caused by reorganisations cannot be emulated
// without the real blocks. Hence, writing headers directly should only be done
// in two scenarios: pure-header mode of operation (light clients), or properly
// separated header/block phases (non-archive clients).
func (hc *HeaderChain) WriteHeader(header *types.Header) (status WriteStatus, err error) {
	// Cache some values to prevent constant recalculation
	var (
		hash   = header.Hash()
		number = header.Number.Uint64()
	)

	rawdb.WriteHeader(hc.chainDb, header)

	if header.SnailNumber.Int64() != 0 {
		//create BlockReward
		br := &types.BlockReward{
			FastHash:    header.Hash(),
			FastNumber:  header.Number,
			SnailHash:   header.SnailHash,
			SnailNumber: header.SnailNumber,
		}
		//insert BlockReward to db
		rawdb.WriteBlockReward(hc.chainDb, br)
		rawdb.WriteHeadRewardNumber(hc.chainDb, header.SnailNumber.Uint64())
		hc.currentReward.Store(br)
	}

	// Extend the canonical chain with the new header
	rawdb.WriteCanonicalHash(hc.chainDb, hash, number)
	rawdb.WriteHeadHeaderHash(hc.chainDb, hash)

	hc.currentHeaderHash = hash
	hc.currentHeader.Store(types.CopyHeader(header))

	status = CanonStatTy

	hc.headerCache.Add(hash, header)
	hc.numberCache.Add(hash, number)

	return
}

// WhCallback is a callback function for inserting individual headers.
// A callback is used for two reasons: first, in a LightChain, status should be
// processed and light chain events sent, while in a BlockChain this is not
// necessary since chain events are sent after inserting blocks. Second, the
// header writes should be protected by the parent chain mutex individually.
type FastWhCallback func(*types.Header) error

func (fhc *HeaderChain) ValidateHeaderChain(chain []*types.Header, checkFreq int) (int, error) {
	// Do a sanity check that the provided chain is actually ordered and linked
	for i := 1; i < len(chain); i++ {
		if chain[i].Number.Uint64() != chain[i-1].Number.Uint64()+1 || chain[i].ParentHash != chain[i-1].Hash() {
			// Chain broke ancestry, log a messge (programming error) and skip insertion
			log.Error("Non contiguous header insert", "number", chain[i].Number, "hash", chain[i].Hash(),
				"parent", chain[i].ParentHash, "prevnumber", chain[i-1].Number, "prevhash", chain[i-1].Hash())

			return 0, fmt.Errorf("non contiguous insert: item %d is #%d [%x…], item %d is #%d [%x…] (parent [%x…])", i-1, chain[i-1].Number,
				chain[i-1].Hash().Bytes()[:4], i, chain[i].Number, chain[i].Hash().Bytes()[:4], chain[i].ParentHash[:4])
		}
	}

	// Generate the list of seal verification requests, and start the parallel verifier
	seals := make([]bool, len(chain))
	for i := 0; i < len(seals)/checkFreq; i++ {
		index := i*checkFreq + fhc.rand.Intn(checkFreq)
		if index >= len(seals) {
			index = len(seals) - 1
		}
		seals[index] = true
	}
	seals[len(seals)-1] = true // Last should always be verified to avoid junk

	abort, results := fhc.engine.VerifyHeaders(fhc, chain, seals)
	defer close(abort)

	// Iterate over the headers and ensure they all check out
	for i, header := range chain {
		// If the chain is terminating, stop processing blocks
		if fhc.procInterrupt() {
			log.Debug("Premature abort during headers verification")
			return 0, errors.New("aborted")
		}
		// If the header is a banned one, straight out abort
		if BadHashes[header.Hash()] {
			return i, ErrBlacklistedHash
		}
		// Otherwise wait for headers checks and ensure they pass
		if err := <-results; err != nil {
			return i, err
		}
	}

	return 0, nil
}

// InsertHeaderChain attempts to insert the given header chain in to the local
// chain, possibly creating a reorg. If an error is returned, it will return the
// index number of the failing header as well an error describing what went wrong.
//
// The verify parameter can be used to fine tune whether nonce verification
// should be done or not. The reason behind the optional check is because some
// of the header retrieval mechanisms already need to verfy nonces, as well as
// because nonces can be verified sparsely, not needing to check each.
func (fhc *HeaderChain) InsertHeaderChain(chain []*types.Header, writeHeader FastWhCallback, start time.Time) (int, error) {
	// Collect some import statistics to report on
	stats := struct{ processed, ignored int }{}

<<<<<<< HEAD
	var batch = fhc.chainDb.NewBatch()
=======
>>>>>>> fda5fd4e
	// All headers passed verification, import them into the database
	for i, header := range chain {
		// Short circuit insertion if shutting down
		if fhc.procInterrupt() {
			log.Debug("Premature abort during headers import")
			return i, errors.New("aborted")
		}
		if err := writeHeader(header); err != nil {
			return i, err
		}
		stats.processed++

		if header.SnailNumber.Int64() != 0 {
			//create BlockReward
			br := &types.BlockReward{
				FastHash:    header.Hash(),
				FastNumber:  header.Number,
				SnailHash:   header.SnailHash,
				SnailNumber: header.SnailNumber,
			}
			//insert BlockReward to db
			rawdb.WriteBlockReward(batch, br)
			rawdb.WriteHeadRewardNumber(fhc.chainDb, header.SnailNumber.Uint64())

			fhc.currentReward.Store(br)
		}
	}
	// Report some public statistics so the user has a clue what's going on
	last := chain[len(chain)-1]

	context := []interface{}{
		"count", stats.processed, "elapsed", common.PrettyDuration(time.Since(start)),
		"number", last.Number, "hash", last.Hash(),
	}
	if timestamp := time.Unix(last.Time.Int64(), 0); time.Since(timestamp) > time.Minute {
		context = append(context, []interface{}{"age", common.PrettyAge(timestamp)}...)
	}
	if stats.ignored > 0 {
		context = append(context, []interface{}{"ignored", stats.ignored}...)
	}
	log.Info("Imported new fast block headers", context...)

	return 0, nil
}

// GetBlockHashesFromHash retrieves a number of block hashes starting at a given
// hash, fetching towards the genesis block.
func (fhc *HeaderChain) GetBlockHashesFromHash(hash common.Hash, max uint64) []common.Hash {
	// Get the origin header from which to fetch
	header := fhc.GetHeaderByHash(hash)
	if header == nil {
		return nil
	}
	// Iterate the headers until enough is collected or the genesis reached
	chain := make([]common.Hash, 0, max)
	for i := uint64(0); i < max; i++ {
		next := header.ParentHash
		if header = fhc.GetHeader(next, header.Number.Uint64()-1); header == nil {
			break
		}
		chain = append(chain, next)
		if header.Number.Sign() == 0 {
			break
		}
	}
	return chain
}

// GetAncestor retrieves the Nth ancestor of a given block. It assumes that either the given block or
// a close ancestor of it is canonical. maxNonCanonical points to a downwards counter limiting the
// number of blocks to be individually checked before we reach the canonical chain.
//
// Note: ancestor == 0 returns the same block, 1 returns its parent and so on.
func (fhc *HeaderChain) GetAncestor(hash common.Hash, number, ancestor uint64, maxNonCanonical *uint64) (common.Hash, uint64) {
	if ancestor > number {
		return common.Hash{}, 0
	}
	if ancestor == 1 {
		// in this case it is cheaper to just read the header
		if header := fhc.GetHeader(hash, number); header != nil {
			return header.ParentHash, number - 1
		} else {
			return common.Hash{}, 0
		}
	}
	for ancestor != 0 {
		if rawdb.ReadCanonicalHash(fhc.chainDb, number) == hash {
			number -= ancestor
			return rawdb.ReadCanonicalHash(fhc.chainDb, number), number
		}
		if *maxNonCanonical == 0 {
			return common.Hash{}, 0
		}
		*maxNonCanonical--
		ancestor--
		header := fhc.GetHeader(hash, number)
		if header == nil {
			return common.Hash{}, 0
		}
		hash = header.ParentHash
		number--
	}
	return hash, number
}

// GetHeader retrieves a block header from the database by hash and number,
// caching it if found.
func (fhc *HeaderChain) GetHeader(hash common.Hash, number uint64) *types.Header {
	// Short circuit if the header's already in the cache, retrieve otherwise
	if header, ok := fhc.headerCache.Get(hash); ok {
		return header.(*types.Header)
	}
	header := rawdb.ReadHeader(fhc.chainDb, hash, number)
	if header == nil {
		return nil
	}
	// Cache the found header for next time and return
	fhc.headerCache.Add(hash, header)
	return header
}

// GetHeaderByHash retrieves a block header from the database by hash, caching it if
// found.
func (fhc *HeaderChain) GetHeaderByHash(hash common.Hash) *types.Header {
	number := fhc.GetBlockNumber(hash)
	if number == nil {
		return nil
	}
	return fhc.GetHeader(hash, *number)
}

// HasHeader checks if a block header is present in the database or not.
func (fhc *HeaderChain) HasHeader(hash common.Hash, number uint64) bool {
	if fhc.numberCache.Contains(hash) || fhc.headerCache.Contains(hash) {
		return true
	}
	return rawdb.HasHeader(fhc.chainDb, hash, number)
}

// GetHeaderByNumber retrieves a block header from the database by number,
// caching it (associated with its hash) if found.
func (fhc *HeaderChain) GetHeaderByNumber(number uint64) *types.Header {
	hash := rawdb.ReadCanonicalHash(fhc.chainDb, number)
	if hash == (common.Hash{}) {
		return nil
	}
	return fhc.GetHeader(hash, number)
}

// CurrentHeader retrieves the current head header of the canonical chain. The
// header is retrieved from the HeaderChain's internal cache.
func (fhc *HeaderChain) CurrentHeader() *types.Header {
	return fhc.currentHeader.Load().(*types.Header)
}

// SetCurrentHeader sets the current head header of the canonical chain.
func (fhc *HeaderChain) SetCurrentHeader(head *types.Header) {
	rawdb.WriteHeadHeaderHash(fhc.chainDb, head.Hash())

	fhc.currentHeader.Store(head)
	fhc.currentHeaderHash = head.Hash()
}

// DeleteCallback is a callback function that is called by SetHead before
// each header is deleted.
type FastDeleteCallback func(rawdb.DatabaseDeleter, common.Hash, uint64)

// SetHead rewinds the local chain to a new head. Everything above the new head
// will be deleted and the new one set.
func (fhc *HeaderChain) SetHead(head uint64, delFn FastDeleteCallback) {
	height := uint64(0)

	if hdr := fhc.CurrentHeader(); hdr != nil {
		height = hdr.Number.Uint64()
	}
	batch := fhc.chainDb.NewBatch()
	for hdr := fhc.CurrentHeader(); hdr != nil && hdr.Number.Uint64() > head; hdr = fhc.CurrentHeader() {
		hash := hdr.Hash()
		num := hdr.Number.Uint64()
		if delFn != nil {
			delFn(batch, hash, num)
		}
		rawdb.DeleteHeader(batch, hash, num)

		fhc.currentHeader.Store(fhc.GetHeader(hdr.ParentHash, hdr.Number.Uint64()-1))
	}
	// Roll back the canonical chain numbering
	for i := height; i > head; i-- {
		rawdb.DeleteCanonicalHash(batch, i)
	}
	batch.Write()

	// Clear out any stale content from the caches
	fhc.headerCache.Purge()
	fhc.tdCache.Purge()
	fhc.numberCache.Purge()
	fhc.rewardCache.Purge()

	if fhc.CurrentHeader() == nil {
		fhc.currentHeader.Store(fhc.genesisHeader)
	}
	fhc.currentHeaderHash = fhc.CurrentHeader().Hash()

	rawdb.WriteHeadHeaderHash(fhc.chainDb, fhc.currentHeaderHash)
}

// SetGenesis sets a new genesis block header for the chain
func (fhc *HeaderChain) SetGenesis(head *types.Header) {
	fhc.genesisHeader = head
}

// Config retrieves the header chain's chain configuration.
func (fhc *HeaderChain) Config() *params.ChainConfig { return fhc.config }

// Engine retrieves the header chain's consensus engine.
func (fhc *HeaderChain) Engine() consensus.Engine { return fhc.engine }

// GetBlock implements consensus.ChainReader, and returns nil for every input as
// a header chain does not have blocks available for retrieval.
func (fhc *HeaderChain) GetBlock(hash common.Hash, number uint64) *types.Block {
	return nil
}

// Get BlockReward for HeaderChain
func (fhc *HeaderChain) GetBlockReward(snumber uint64) *types.BlockReward {

	if rewards_, ok := fhc.rewardCache.Get(snumber); ok {
		rewards := rewards_.(*types.BlockReward)
		if fhc.CurrentHeader().Number.Uint64() >= rewards.FastNumber.Uint64() {
			return rewards
		}
		return nil
	}

	rewards := rawdb.ReadBlockReward(fhc.chainDb, snumber)

	if rewards != nil && fhc.CurrentHeader().Number.Uint64() >= rewards.FastNumber.Uint64() {
		fhc.rewardCache.Add(snumber, rewards)
		return rewards
	}

	return nil
}<|MERGE_RESOLUTION|>--- conflicted
+++ resolved
@@ -55,13 +55,8 @@
 
 	currentHeader     atomic.Value // Current head of the header chain (may be above the block chain!)
 	currentHeaderHash common.Hash  // Hash of the current head of the header chain (prevent recomputing all the time)
-<<<<<<< HEAD
 	currentReward    atomic.Value // Current head of the currentReward
-	
-=======
-	currentReward     atomic.Value // Current head of the currentReward
-
->>>>>>> fda5fd4e
+
 	headerCache *lru.Cache // Cache for the most recent block headers
 	tdCache     *lru.Cache // Cache for the most recent block total difficulties
 	numberCache *lru.Cache // Cache for the most recent block numbers
@@ -243,10 +238,6 @@
 	// Collect some import statistics to report on
 	stats := struct{ processed, ignored int }{}
 
-<<<<<<< HEAD
-	var batch = fhc.chainDb.NewBatch()
-=======
->>>>>>> fda5fd4e
 	// All headers passed verification, import them into the database
 	for i, header := range chain {
 		// Short circuit insertion if shutting down
@@ -258,21 +249,6 @@
 			return i, err
 		}
 		stats.processed++
-
-		if header.SnailNumber.Int64() != 0 {
-			//create BlockReward
-			br := &types.BlockReward{
-				FastHash:    header.Hash(),
-				FastNumber:  header.Number,
-				SnailHash:   header.SnailHash,
-				SnailNumber: header.SnailNumber,
-			}
-			//insert BlockReward to db
-			rawdb.WriteBlockReward(batch, br)
-			rawdb.WriteHeadRewardNumber(fhc.chainDb, header.SnailNumber.Uint64())
-
-			fhc.currentReward.Store(br)
-		}
 	}
 	// Report some public statistics so the user has a clue what's going on
 	last := chain[len(chain)-1]
