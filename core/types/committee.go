--- conflicted
+++ resolved
@@ -15,18 +15,7 @@
 )
 
 const (
-<<<<<<< HEAD
-	CommitteeStart      = iota // start pbft consensus
-	CommitteeStop              // stop pbft consensus
-	CommitteeSwitchover        //switch pbft committee
-	CommitteeOver              // notify current pbft committee end block
-
-	StateUnusedFlag    = 0xa0
-	StateSwitchingFlag = 0xa1
-	StateUsedFlag      = 0xa2
-	StateRemovedFlag   = 0xa3
-	StateAddFlag       = 0xa4
-=======
+	
 	// CommitteeStart start pbft consensus
 	CommitteeStart = iota
 	// CommitteeStop stop pbft consensus
@@ -35,7 +24,12 @@
 	CommitteeSwitchover
 	// CommitteeOver notify current pbft committee end block
 	CommitteeOver
->>>>>>> 479624c5
+
+	StateUnusedFlag    = 0xa0
+	StateSwitchingFlag = 0xa1
+	StateUsedFlag      = 0xa2
+	StateRemovedFlag   = 0xa3
+	StateAddFlag       = 0xa4
 )
 
 const (
@@ -55,11 +49,7 @@
 }
 
 func (c *CommitteeMember) String() string {
-<<<<<<< HEAD
 	return fmt.Sprintf("F:%d,C:%s,P:%s", c.Flag, common.ToHex(c.Coinbase[:]),
-=======
-	return fmt.Sprintf("C:%s,P:%s", common.ToHex(c.Coinbase[:]),
->>>>>>> 479624c5
 		common.ToHex(crypto.FromECDSAPub(c.Publickey)))
 }
 
@@ -74,12 +64,8 @@
 		return err
 	}
 
-<<<<<<< HEAD
-	g.Coinbase = dec.Address
-	g.Flag = dec.Flag
-=======
 	c.Coinbase = dec.Address
->>>>>>> 479624c5
+	c.Flag = dec.Flag
 
 	var err error
 	if dec.PubKey != nil {
@@ -150,10 +136,7 @@
 	Id          *big.Int
 	StartHeight *big.Int
 	Members     []*CommitteeMember
-<<<<<<< HEAD
 	BackMembers []*CommitteeMember
-=======
->>>>>>> 479624c5
 }
 
 func (c *CommitteeInfo) String() string {
