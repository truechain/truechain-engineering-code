--- conflicted
+++ resolved
@@ -154,12 +154,7 @@
 	if genesis != nil && genesis.Config == nil {
 		return params.AllEthashProtocolChanges, common.Hash{}, errGenesisNoConfig
 	}
-<<<<<<< HEAD
-	// Just commit the new block if there is no stored genesis block.
-=======
-
 	// Just commit the new block if there is no stored genesis.json block.
->>>>>>> 6c71af35
 	stored := rawdb.ReadCanonicalHash(db, 0)
 	if (stored == common.Hash{}) {
 		if genesis == nil {
