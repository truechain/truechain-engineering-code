// Copyright 2015 The go-ethereum Authors
// This file is part of the go-ethereum library.
//
// The go-ethereum library is free software: you can redistribute it and/or modify
// it under the terms of the GNU Lesser General Public License as published by
// the Free Software Foundation, either version 3 of the License, or
// (at your option) any later version.
//
// The go-ethereum library is distributed in the hope that it will be useful,
// but WITHOUT ANY WARRANTY; without even the implied warranty of
// MERCHANTABILITY or FITNESS FOR A PARTICULAR PURPOSE. See the
// GNU Lesser General Public License for more details.
//
// You should have received a copy of the GNU Lesser General Public License
// along with the go-ethereum library. If not, see <http://www.gnu.org/licenses/>.

package core

import (
	"math/big"

	"github.com/truechain/truechain-engineering-code/consensus"
	"github.com/truechain/truechain-engineering-code/core/state"
	"github.com/truechain/truechain-engineering-code/core/types"
	"github.com/truechain/truechain-engineering-code/core/vm"
	"github.com/truechain/truechain-engineering-code/crypto"
	"github.com/truechain/truechain-engineering-code/params"
<<<<<<< HEAD

		"math/big"
	"fmt"
	"log"
=======
>>>>>>> b8d6abad
)

// StateProcessor is a basic Processor, which takes care of transitioning
// state from one point to another.
//
// StateProcessor implements Processor.
type StateProcessor struct {
	config *params.ChainConfig // Chain configuration options
	bc     *BlockChain         // Canonical block chain
	engine consensus.Engine    // Consensus engine used for block rewards
}

// NewStateProcessor initialises a new StateProcessor.
func NewStateProcessor(config *params.ChainConfig, bc *BlockChain, engine consensus.Engine) *StateProcessor {
	return &StateProcessor{
		config: config,
		bc:     bc,
		engine: engine,
	}
}

// Process processes the state changes according to the Ethereum rules by running
// the transaction messages using the statedb and applying any rewards to both
// the processor (coinbase) and any included uncles.
//
// Process returns the receipts and logs accumulated during the process and
// returns the amount of gas that was used in the process. If any of the
// transactions failed to execute due to insufficient gas it will return an error.
func (fp *StateProcessor) Process(block *types.Block, statedb *state.StateDB, cfg vm.Config) (types.Receipts, []*types.Log, uint64, error) {
	var (
		receipts  types.Receipts
		usedGas   = new(uint64)
		feeAmount = big.NewInt(0)
		header    = block.Header()
		allLogs   []*types.Log
		gp        = new(GasPool).AddGas(block.GasLimit())
	)
	// Mutate the the block and state according to any hard-fork specs
	/*if fp.config.DAOForkSupport && fp.config.DAOForkBlock != nil && fp.config.DAOForkBlock.Cmp(block.Number()) == 0 {
		misc.ApplyDAOHardFork(statedb)
	}*/
	// Iterate over and process the individual transactions
	for i, tx := range block.Transactions() {
		statedb.Prepare(tx.Hash(), block.Hash(), i)
		receipt, _, err := ApplyTransaction(fp.config, fp.bc, gp, statedb, header, tx, usedGas, feeAmount, cfg)
		if err != nil {
			return nil, nil, 0, err
		}
		receipts = append(receipts, receipt)
		allLogs = append(allLogs, receipt.Logs...)
	}
	// Finalize the block, applying any consensus engine specific extras (e.g. block rewards)
	_, err := fp.engine.Finalize(fp.bc, header, statedb, block.Transactions(), receipts, feeAmount)
	if err != nil {
<<<<<<< HEAD
		fmt.Println(err)
		panic(err)
=======
		return nil, nil, 0, err
>>>>>>> b8d6abad
	}
	return receipts, allLogs, *usedGas, nil
}

// ApplyTransaction attempts to apply a transaction to the given state database
// and uses the input parameters for its environment. It returns the receipt
// for the transaction, gas used and an error if the transaction failed,
// indicating the block was invalid.
func ApplyTransaction(config *params.ChainConfig, bc ChainContext, gp *GasPool,
	statedb *state.StateDB, header *types.Header, tx *types.Transaction, usedGas *uint64, feeAmount *big.Int, cfg vm.Config) (*types.Receipt, uint64, error) {
	msg, err := tx.AsMessage(types.MakeSigner(config, header.Number))
	if err != nil {
		return nil, 0, err
	}
	// Create a new context to be used in the EVM environment
	context := NewEVMContext(msg, header, bc)
	// Create a new environment which holds all relevant information
	// about the transaction and calling mechanisms.
	vmenv := vm.NewEVM(context, statedb, config, cfg)
	// Apply the transaction to the current state (included in the env)
	_, gas, failed, err := ApplyMessage(vmenv, msg, gp)
	if err != nil {
		return nil, 0, err
	}
	// Update the state with pending changes
	var root []byte
	if config.IsByzantium(header.Number) {
		statedb.Finalise(true)
	} else {
		root = statedb.IntermediateRoot(config.IsEIP158(header.Number)).Bytes()
	}
	*usedGas += gas
	fee := new(big.Int).Mul(new(big.Int).SetUint64(gas), msg.GasPrice())
	feeAmount.Add(fee, feeAmount)

	// Create a new receipt for the transaction, storing the intermediate root and gas used by the tx
	// based on the eip phase, we're passing wether the root touch-delete accounts.
	receipt := types.NewReceipt(root, failed, *usedGas)
	receipt.TxHash = tx.Hash()
	receipt.GasUsed = gas
	// if the transaction created a contract, store the creation address in the receipt.
	if msg.To() == nil {
		receipt.ContractAddress = crypto.CreateAddress(vmenv.Context.Origin, tx.Nonce())
	}
	// Set the receipt logs and create a bloom for filtering
	receipt.Logs = statedb.GetLogs(tx.Hash())
	receipt.Bloom = types.CreateBloom(types.Receipts{receipt})

	return receipt, gas, err
}<|MERGE_RESOLUTION|>--- conflicted
+++ resolved
@@ -17,21 +17,15 @@
 package core
 
 import (
-	"math/big"
-
 	"github.com/truechain/truechain-engineering-code/consensus"
 	"github.com/truechain/truechain-engineering-code/core/state"
 	"github.com/truechain/truechain-engineering-code/core/types"
 	"github.com/truechain/truechain-engineering-code/core/vm"
 	"github.com/truechain/truechain-engineering-code/crypto"
 	"github.com/truechain/truechain-engineering-code/params"
-<<<<<<< HEAD
 
 		"math/big"
-	"fmt"
-	"log"
-=======
->>>>>>> b8d6abad
+
 )
 
 // StateProcessor is a basic Processor, which takes care of transitioning
@@ -86,13 +80,9 @@
 	// Finalize the block, applying any consensus engine specific extras (e.g. block rewards)
 	_, err := fp.engine.Finalize(fp.bc, header, statedb, block.Transactions(), receipts, feeAmount)
 	if err != nil {
-<<<<<<< HEAD
-		fmt.Println(err)
-		panic(err)
-=======
 		return nil, nil, 0, err
->>>>>>> b8d6abad
 	}
+
 	return receipts, allLogs, *usedGas, nil
 }
 
