// Copyright 2018 The Truechain Authors
// This file is part of the truechain-engineering-code library.
//
// The truechain-engineering-code library is free software: you can redistribute it and/or modify
// it under the terms of the GNU Lesser General Public License as published by
// the Free Software Foundation, either version 3 of the License, or
// (at your option) any later version.
//
// The truechain-engineering-code library is distributed in the hope that it will be useful,
// but WITHOUT ANY WARRANTY; without even the implied warranty of
// MERCHANTABILITY or FITNESS FOR A PARTICULAR PURPOSE. See the
// GNU Lesser General Public License for more details.
//
// You should have received a copy of the GNU Lesser General Public License
// along with the truechain-engineering-code library. If not, see <http://www.gnu.org/licenses/>.

package core

import (
	"errors"
	"math"
	"math/big"
	"sync"
	"time"

	"container/list"

	"github.com/truechain/truechain-engineering-code/common"
	"github.com/truechain/truechain-engineering-code/consensus"
	"github.com/truechain/truechain-engineering-code/core/types"
	//"github.com/truechain/truechain-engineering-code/core/vm"
	"github.com/truechain/truechain-engineering-code/core/snailchain"
	"github.com/truechain/truechain-engineering-code/event"
	"github.com/truechain/truechain-engineering-code/log"
	"github.com/truechain/truechain-engineering-code/params"
)

const (
	// chainHeadChanSize is the size of channel listening to ChainHeadEvent.
	//recordChanSize = 100
	fastBlockChanSize = 1024
	fruitChanSize     = 1024

	fastchainHeadChanSize = 1024
)

// freshFruitSize is the freshness of fruit according to the paper
var fruitFreshness *big.Int = big.NewInt(17)

var (
	// ErrInvalidSender is returned if the transaction contains an invalid signature.
	ErrInvalidSign = errors.New("invalid sign")

	ErrInvalidPointer = errors.New("invalid pointer block")

	ErrExist = errors.New("already exist")

	ErrNotExist = errors.New("not exist")

	ErrInvalidHash = errors.New("invalid hash")

	//ErrFreshness          = errors.New("fruit not fresh")
	ErrMined              = errors.New("already mined")
	ErrNoFastBlockToMiner = errors.New("the fastblocks is null")
)

// TxPoolConfig are the configuration parameters of the transaction pool.
type SnailPoolConfig struct {
	NoLocals  bool          // Whether local transaction handling should be disabled
	Journal   string        // Journal of local transactions to survive node restarts
	Rejournal time.Duration // Time interval to regenerate the local transaction journal

	PriceLimit uint64 // Minimum gas price to enforce for acceptance into the pool
	PriceBump  uint64 // Minimum price bump percentage to replace an already existing transaction (nonce)

	AccountSlots uint64 // Minimum number of executable transaction slots guaranteed per account
	GlobalSlots  uint64 // Maximum number of executable transaction slots for all accounts
	AccountQueue uint64 // Maximum number of non-executable transaction slots permitted per account
	GlobalQueue  uint64 // Maximum number of non-executable transaction slots for all accounts

	Lifetime time.Duration // Maximum amount of time non-executable transaction are queued

	FruitCount int
	FastCount  int
}

// DefaultTxPoolConfig contains the default configurations for the transaction
// pool.
var DefaultHybridPoolConfig = SnailPoolConfig{
	//Journal:   "records.rlp",
	Journal:   "fastBlocks.rlp",
	Rejournal: time.Hour,

	PriceLimit: 1,
	PriceBump:  10,

	AccountSlots: 16,
	GlobalSlots:  4096,
	AccountQueue: 64,
	GlobalQueue:  1024,

	Lifetime:   3 * time.Hour,
	FruitCount: 8192,
	FastCount:  8192,
}

// sanitize checks the provided user configurations and changes anything that's
// unreasonable or unworkable.
func (config *SnailPoolConfig) sanitize() SnailPoolConfig {
	conf := *config
	if conf.Rejournal < time.Second {
		log.Warn("Sanitizing invalid txpool journal time", "provided", conf.Rejournal, "updated", time.Second)
		conf.Rejournal = time.Second
	}
	if conf.PriceLimit < 1 {
		log.Warn("Sanitizing invalid txpool price limit", "provided", conf.PriceLimit, "updated", DefaultTxPoolConfig.PriceLimit)
		conf.PriceLimit = DefaultHybridPoolConfig.PriceLimit
	}
	if conf.PriceBump < 1 {
		log.Warn("Sanitizing invalid txpool price bump", "provided", conf.PriceBump, "updated", DefaultTxPoolConfig.PriceBump)
		conf.PriceBump = DefaultHybridPoolConfig.PriceBump
	}
	return conf
}

// TxPool contains all currently known transactions. Transactions
// enter the pool when they are received from the network or submitted
// locally. They exit the pool when they are included in the blockchain.
//
// The pool separates processable transactions (which can be applied to the
// current state) and future transactions. Transactions move between those
// two states over time as they are received and processed.
type SnailPool struct {
	config      SnailPoolConfig
	chainconfig *params.ChainConfig
	//chain       *BlockChain
	chain     *snailchain.SnailBlockChain
	fastchain *BlockChain
	gasPrice  *big.Int

	scope event.SubscriptionScope

	fruitFeed event.Feed
	//recordFeed event.Feed
	fastBlockFeed event.Feed
	mu            sync.RWMutex

	//chainHeadCh  chan ChainHeadEvent
	chainHeadCh  chan types.ChainSnailHeadEvent
	chainHeadSub event.Subscription

<<<<<<< HEAD
	fastchainHeadCh  chan types.ChainFastHeadEvent
	fastchainHeadSub event.Subscription
=======
	fastchainEventCh  chan ChainEvent
	fastchainEventSub event.Subscription
>>>>>>> 3d61e5a2

	engine consensus.Engine // Consensus engine used for validating

	muFruit     sync.RWMutex
	muFastBlock sync.RWMutex

	allFastBlocks map[common.Hash]*types.Block

	//fruitFastBlocks  map[common.Hash]*types.Block // the fastBlocks have fruit

	//fastBlockList    *list.List
	fastBlockPending *list.List

	newFastBlockCh chan *types.Block

	allFruits    map[common.Hash]*types.SnailBlock
	fruitPending map[common.Hash]*types.SnailBlock

	newFruitCh chan *types.SnailBlock

	//header *types.Block
	header *types.SnailBlock

	gasUsed uint64
	gasPool *GasPool // available gas used to pack transactions

	wg sync.WaitGroup // for shutdown sync
}

// NewSnailPool creates a new fruit/fastblock pool to gather, sort and filter inbound
// fruits/fastblock from the network.
func NewSnailPool(chainconfig *params.ChainConfig, fastBlockChain *BlockChain, chain *snailchain.SnailBlockChain, engine consensus.Engine) *SnailPool {
	// Sanitize the input to ensure no vulnerable gas prices are set
	//config = (&config).sanitize()
	config := DefaultHybridPoolConfig

	// Create the transaction pool with its initial settings
	pool := &SnailPool{
		config:      config,
		chainconfig: chainconfig,
		fastchain:   fastBlockChain,
		chain:       chain,
		engine:      engine,

<<<<<<< HEAD
		chainHeadCh:     make(chan types.ChainSnailHeadEvent, chainHeadChanSize),
		fastchainHeadCh: make(chan types.ChainFastHeadEvent, fastchainHeadChanSize),
=======
		chainHeadCh:     make(chan snailchain.ChainHeadEvent, chainHeadChanSize),
		fastchainEventCh: make(chan ChainEvent, fastchainHeadChanSize),
>>>>>>> 3d61e5a2

		newFastBlockCh: make(chan *types.Block, fastBlockChanSize),

		allFastBlocks: make(map[common.Hash]*types.Block),

		//fastBlockList: 	list.New(),
		fastBlockPending: list.New(),

		newFruitCh:   make(chan *types.SnailBlock, fruitChanSize),
		allFruits:    make(map[common.Hash]*types.SnailBlock),
		fruitPending: make(map[common.Hash]*types.SnailBlock),
	}
	pool.reset(nil, chain.CurrentBlock())

	// If local transactions and journaling is enabled, load from disk
	if !config.NoLocals && config.Journal != "" {
	}
	// Subscribe events from blockchain
	pool.fastchainEventSub = pool.fastchain.SubscribeChainEvent(pool.fastchainEventCh)
	pool.chainHeadSub = pool.chain.SubscribeChainHeadEvent(pool.chainHeadCh)

	//pool.minedFruitSub = pool.eventMux.Subscribe(NewMinedFruitEvent{})

	pool.header = pool.chain.CurrentBlock()

	//from snailchain get headchain's fb number
	var minFbNumber *big.Int
	headSnailBlock := pool.chain.CurrentBlock()
	if headSnailBlock.NumberU64() == 0 {
		/* genesis block */
		minFbNumber = new(big.Int).Set(common.Big0)
	} else {
		fruits := headSnailBlock.Fruits()
		minFbNumber = fruits[len(fruits)-1].FastNumber()
	}
	maxFbNumber := pool.fastchain.CurrentBlock().Number()
	if maxFbNumber != nil && minFbNumber != nil {
		for i := new(big.Int).Add(minFbNumber, common.Big1); i.Cmp(maxFbNumber) <= 0; i = new(big.Int).Add(i, common.Big1) {
			fastblock := pool.fastchain.GetBlockByNumber(i.Uint64())

			log.Debug("add fastblock", "number", fastblock.Number())
			pool.insertFastBlockWithLock(pool.fastBlockPending, fastblock)
			pool.allFastBlocks[fastblock.Hash()] = fastblock
		}
	}

	// Start the event loop and return
	pool.wg.Add(1)
	go pool.loop()

	return pool
}

//updateFruit move the validated fruit to pending list
func (pool *SnailPool) updateFruit(fastBlock *types.Block, toLock bool) error {
	if toLock {
		pool.muFruit.Lock()
		defer pool.muFruit.Unlock()
	}

	f := pool.allFruits[fastBlock.Hash()]
	if f == nil {
		return ErrNotExist
	} else {
		if err := pool.chain.Validator().ValidateFruit(f, nil); err != nil {
			log.Info("update fruit validation error ", "fruit ", f.Hash(), "number", f.FastNumber(), " err: ", err)
			delete(pool.allFruits, fastBlock.Hash())
			delete(pool.fruitPending, fastBlock.Hash())
			return ErrInvalidHash
		}

		pool.fruitPending[fastBlock.Hash()] = f
	}
	return nil
}

func (pool *SnailPool) compareFruit(f1, f2 *types.SnailBlock) int {
	if rst := f1.FruitDifficulty().Cmp(f2.FruitDifficulty()); rst < 0 {
		return -1
	} else if rst == 0 {
		if f1.Hash().Big().Cmp(f2.Hash().Big()) >= 0 {
			return -1
		}
	}

	return 1
}

func (pool *SnailPool) appendFruit(fruit *types.SnailBlock, append bool) error {
	if len(pool.allFruits) >= pool.config.FruitCount {
		return ErrExceedNumber
	}
	pool.allFruits[fruit.FastHash()] = fruit

	if append {
		pool.fruitPending[fruit.FastHash()] = fruit

		log.Debug("addFruit to del fast block pending", "fb number", fruit.FastNumber())
		pool.muFastBlock.Lock()
		pool.removeFastBlockWithLock(pool.fastBlockPending, fruit.FastHash())
		pool.muFastBlock.Unlock()
	}

	go pool.fruitFeed.Send(types.NewFruitsEvent{types.SnailBlocks{fruit}})

	return nil
}

// addFruit
func (pool *SnailPool) addFruit(fruit *types.SnailBlock) error {
	//if the new fruit's fbnumber less than,don't add
	headSnailBlock := pool.chain.CurrentBlock()
	if headSnailBlock.NumberU64() > 0 {
		fruits := headSnailBlock.Fruits()
		if fruits[len(fruits)-1].FastNumber().Cmp(fruit.FastNumber()) >= 0 {
			return nil
		}
	}

	pool.muFruit.Lock()
	defer pool.muFruit.Unlock()

	//check number(fb)
	currentNumber := pool.fastchain.CurrentBlock().Number()
	if fruit.FastNumber().Cmp(currentNumber) > 0 {
		return pool.appendFruit(fruit, false)
	}

	//judge is the fb exist
	fb := pool.fastchain.GetBlock(fruit.FastHash(), fruit.FastNumber().Uint64())
	if fb == nil {
		log.Info("addFruit get block failed.", "number", fruit.FastNumber(), "hash", fruit.Hash(), "fHash", fruit.FastHash())
		return ErrNotExist
	}

	// TODO: check signature
	log.Debug("add fruit ", "fastnumber", fruit.FastNumber(), "hash", fruit.Hash())
	// compare with allFruits's fruit
	if f, ok := pool.allFruits[fruit.FastHash()]; ok {
		if err := pool.chain.Validator().ValidateFruit(fruit, nil); err != nil {
			log.Debug("addFruit validation fruit error ", "fruit ", fruit.Hash(), "number", fruit.FastNumber(), " err: ", err)
			return err
		}

		if rst := fruit.Difficulty().Cmp(f.Difficulty()); rst < 0 {
			return nil
		} else if rst == 0 {
			if fruit.Hash().Big().Cmp(f.Hash().Big()) >= 0 {
				return nil
			}
			return pool.appendFruit(fruit, true)
		} else {
			return pool.appendFruit(fruit, true)
		}
	} else {
		if err := pool.chain.Validator().ValidateFruit(fruit, nil); err != nil {
			if err == types.ErrSnailHeightNotYet {
				return pool.appendFruit(fruit, false)
			}
			log.Debug("addFruit validation fruit error ", "fruit ", fruit.Hash(), "number", fruit.FastNumber(), " err: ", err)
			return err
		}

		return pool.appendFruit(fruit, true)
	}

	return nil
}

func (pool *SnailPool) addFastBlock(fastBlock *types.Block) error {
	pool.muFastBlock.Lock()
	defer pool.muFastBlock.Unlock()

	//check exist
	if _, ok := pool.allFastBlocks[fastBlock.Hash()]; ok {
		return ErrExist
	}

	if len(pool.allFastBlocks) >= pool.config.FastCount {
		return ErrExceedNumber
	}

	pool.muFruit.Lock()
	defer pool.muFruit.Unlock()

	log.Debug("addFastBlock", "fast", fastBlock.Number(), "hash", fastBlock.Hash())

	pool.allFastBlocks[fastBlock.Hash()] = fastBlock
	//check fruit already exist
	if _, ok := pool.fruitPending[fastBlock.Hash()]; ok {
		return ErrMined
	}

	if _, ok := pool.allFruits[fastBlock.Hash()]; ok {
		if err := pool.updateFruit(fastBlock, false); err == nil {
			return ErrMined
		}
	}

	// TODO: check sign numbers
	pool.insertFastBlockWithLock(pool.fastBlockPending, fastBlock)

	go pool.fastBlockFeed.Send(types.NewFastBlocksEvent{types.Blocks{fastBlock}})

	return nil
}

// loop is the transaction pool's main event loop, waiting for and reacting to
// outside blockchain events as well as for various reporting and transaction
// eviction events.
func (pool *SnailPool) loop() {
	defer pool.wg.Done()

	report := time.NewTicker(statsReportInterval)
	defer report.Stop()

	evict := time.NewTicker(evictionInterval)
	defer evict.Stop()

	journal := time.NewTicker(pool.config.Rejournal)
	defer journal.Stop()

	// Track the previous head headers for transaction reorgs
	head := pool.chain.CurrentBlock()

	// Keep waiting for and reacting to the various events
	for {
		select {
		// Handle ChainHeadEvent
		case ev := <-pool.chainHeadCh:
			if ev.Block != nil {
				pool.mu.Lock()
				pool.reset(head, ev.Block)
				head = ev.Block

				pool.mu.Unlock()
			}

		case ev := <-pool.fastchainEventCh:
			if ev.Block != nil {
				log.Debug("get new fastblock", "number", ev.Block.Number())
				go pool.AddRemoteFastBlock([]*types.Block{ev.Block})
				//pool.addFastBlock(ev.Block)
			}

		case fruit := <-pool.newFruitCh:
			if fruit != nil {
				pool.addFruit(fruit)
			}

		case fastBlock := <-pool.newFastBlockCh:
			if fastBlock != nil {
				pool.addFastBlock(fastBlock)
			}

			// Be unsubscribed due to system stopped
		case <-pool.chainHeadSub.Err():
			return

			// Handle stats reporting ticks
		case <-report.C:
			// TODO: pool report

			// Handle inactive account transaction eviction
		case <-evict.C:
			pool.mu.Lock()
			pool.mu.Unlock()

			// Handle local transaction journal rotation
		case <-journal.C:
			// TODO: support journal

		}
	}
}

//get the old snailchian's fruits which need to be remined
func fruitsDifference(a, b []*types.SnailBlock) []*types.SnailBlock {
	keep := make([]*types.SnailBlock, 0, len(a))

	remove := make(map[common.Hash]struct{})
	for _, f := range b {
		remove[f.Hash()] = struct{}{}
	}

	for _, f := range a {
		if _, ok := remove[f.Hash()]; !ok {
			keep = append(keep, f)
		}
	}

	return keep
}

// removeFastBlockWithLock remove the fastblock from pending list and unexecutable list
func (pool *SnailPool) removeFastBlockWithLock(fastBlockList *list.List, hash common.Hash) {
	for e := fastBlockList.Front(); e != nil; e = e.Next() {
		r := e.Value.(*types.Block)
		if r.Hash() == hash {
			fastBlockList.Remove(e)
			break
		}
	}
}

// remove all the fruits and fastBlocks included in the new snailblock
func (pool *SnailPool) removeWithLock(fruits []*types.SnailBlock) {
	if len(fruits) == 0 {
		return
	}
	maxFbNumber := fruits[len(fruits)-1].FastNumber()
	for _, fruit := range pool.allFruits {
		if fruit.FastNumber().Cmp(maxFbNumber) < 1 {
			log.Trace(" removeWithLock del fruit", "fb number", fruit.FastNumber())
			delete(pool.fruitPending, fruit.FastHash())
			delete(pool.allFruits, fruit.FastHash())
			/*if _, ok := pool.allFastBlocks[fruit.FastHash()]; ok {
				pool.removeFastBlockWithLock(pool.fastBlockPending, fruit.FastHash())
				delete(pool.allFastBlocks, fruit.FastHash())
			}*/
		}
	}
	for _, fastblcok := range pool.allFastBlocks {
		if fastblcok.Number().Cmp(maxFbNumber) < 1 {
			log.Trace(" removeWithLock del fastblcok", "fb number", fastblcok.Number())
			pool.removeFastBlockWithLock(pool.fastBlockPending, fastblcok.Hash())
			delete(pool.allFastBlocks, fastblcok.Hash())
		}
	}
}

// reset retrieves the current state of the blockchain and ensures the content
// of the fastblock pool is valid with regard to the chain state.
func (pool *SnailPool) reset(oldHead, newHead *types.SnailBlock) {
	var reinject []*types.SnailBlock

	if oldHead != nil && oldHead.Hash() != newHead.ParentHash() {
		// If the reorg is too deep, avoid doing it (will happen during fast sync)
		oldNum := oldHead.Number().Uint64()
		newNum := newHead.Number().Uint64()

		if depth := uint64(math.Abs(float64(oldNum) - float64(newNum))); depth > 64 {
			log.Debug("Skipping deep transaction reorg", "depth", depth)
		} else {
			// Reorg seems shallow enough to pull in all fastblocks into memory
			var discarded, included []*types.SnailBlock

			var (
			//rem = pool.chain.GetBlock(oldHead.Hash(), oldHead.Number().Uint64())
			//add = pool.chain.GetBlock(newHead.Hash(), newHead.Number().Uint64())
			)
			rem := oldHead
			add := newHead
			//log.Debug("branching","oldHeadNumber",rem.NumberU64(),"newHeadNumber",add.NumberU64(),"oldHeadMaxFastNumber",rem.Fruits()[len(rem.Fruits())-1].FastNumber(),"newHeadMaxFastNumber",add.Fruits()[len(add.Fruits())-1].FastNumber())
			for rem.NumberU64() > add.NumberU64() {
				discarded = append(discarded, rem.Fruits()...)
				if rem = pool.chain.GetBlock(rem.ParentHash(), rem.NumberU64()-1); rem == nil {
					log.Error("Unrooted old chain seen by snail pool", "block", oldHead.Number(), "hash", oldHead.Hash())
					return
				}
			}
			for add.NumberU64() > rem.NumberU64() {
				included = append(included, add.Fruits()...)
				if add = pool.chain.GetBlock(add.ParentHash(), add.NumberU64()-1); add == nil {
					log.Error("Unrooted new chain seen by snail pool", "block", newHead.Number(), "hash", newHead.Hash())
					return
				}
			}
			for rem.Hash() != add.Hash() {
				discarded = append(discarded, rem.Fruits()...)
				if rem = pool.chain.GetBlock(rem.ParentHash(), rem.NumberU64()-1); rem == nil {
					log.Error("Unrooted old chain seen by snail pool", "block", oldHead.Number(), "hash", oldHead.Hash())
					return
				}
				included = append(included, add.Fruits()...)
				if add = pool.chain.GetBlock(add.ParentHash(), add.NumberU64()-1); add == nil {
					log.Error("Unrooted new chain seen by snail pool", "block", newHead.Number(), "hash", newHead.Hash())
					return
				}
			}
			//get the old snailchian's fruits which need to be remined
			reinject = fruitsDifference(discarded, included)
			pool.insertRestFruits(reinject)
		}
	}
	// Initialize the internal state to the current head
	if newHead == nil {
		newHead = pool.chain.CurrentBlock() // Special case during testing
	}
	// Inject any fastblocks discarded due to reorgs
	log.Debug("Reinjecting stale fruits", "count", len(reinject))

	pool.muFruit.Lock()
	defer pool.muFruit.Unlock()

	pool.muFastBlock.Lock()
	defer pool.muFastBlock.Unlock()

	//remove all the fruits and fastBlocks included in the new snailblock
	pool.removeWithLock(newHead.Fruits())
	pool.removeUnfreshFruit()
	pool.header = pool.chain.CurrentBlock()
}

// Insert rest old fruit into allfruits and fruitPending
func (pool *SnailPool) insertRestFruits(reinject []*types.SnailBlock) error {
	pool.muFruit.Lock()
	pool.muFastBlock.Lock()

	defer pool.muFruit.Unlock()
	defer pool.muFastBlock.Unlock()

	log.Debug("begininsertRestFruits", "len(reinject)", len(reinject))
	for _, fruit := range reinject {
		pool.allFruits[fruit.FastHash()] = fruit
		pool.fruitPending[fruit.FastHash()] = fruit
		fb := pool.fastchain.GetBlock(fruit.FastHash(), fruit.FastNumber().Uint64())
		if fb == nil {
			continue
		}
		log.Debug("add to fastBlockPending", "fb number", fb.Number())
		pool.insertFastBlockWithLock(pool.fastBlockPending, fb)
		log.Debug("add to allFastBlocks", "fb number", fb.Number())
		pool.allFastBlocks[fruit.FastHash()] = fb
	}

	log.Debug("endinsertRestFruits", "len(reinject)", len(reinject))
	return nil
}

//remove unfresh fruit after rest
func (pool *SnailPool) removeUnfreshFruit() {
	for _, fruit := range pool.allFruits {
		// check freshness
		err := pool.engine.VerifyFreshness(fruit.Header(), nil)
		if err != nil {
			if err != types.ErrSnailHeightNotYet {
				log.Debug(" removeUnfreshFruit del fruit", "fb number", fruit.FastNumber())
				delete(pool.fruitPending, fruit.FastHash())
				delete(pool.allFruits, fruit.FastHash())

				fastblock := pool.fastchain.GetBlock(fruit.FastHash(), fruit.FastNumber().Uint64())
				if fastblock == nil {
					return
				}
				log.Debug("add fastblock", "number", fastblock.Number())
				pool.insertFastBlockWithLock(pool.fastBlockPending, fastblock)
				pool.allFastBlocks[fastblock.Hash()] = fastblock
			}
		}
	}
}

func (pool *SnailPool) RemovePendingFruitByFastHash(fasthash common.Hash) {
	pool.muFruit.Lock()
	defer pool.muFruit.Unlock()

	pool.muFastBlock.Lock()
	defer pool.muFastBlock.Unlock()

	delete(pool.fruitPending, fasthash)
	delete(pool.allFruits, fasthash)

	fastblock := pool.fastchain.GetBlockByHash(fasthash)
	if fastblock == nil {
		return
	}
	log.Debug("add fastblock", "number", fastblock.Number())
	pool.insertFastBlockWithLock(pool.fastBlockPending, fastblock)
	pool.allFastBlocks[fastblock.Hash()] = fastblock
}

// Stop terminates the transaction pool.
func (pool *SnailPool) Stop() {
	// Unsubscribe all subscriptions registered from txpool
	pool.scope.Close()

	// Unsubscribe subscriptions registered from blockchain
	pool.chainHeadSub.Unsubscribe()
	pool.wg.Wait()

	// TODO: journal close
	//if pool.journal != nil {
	//	pool.journal.close()
	//}
	log.Info("Snail pool stopped")
}

// GasPrice returns the current gas price enforced by the transaction pool.
func (pool *SnailPool) GasPrice() *big.Int {
	pool.mu.RLock()
	defer pool.mu.RUnlock()

	return new(big.Int).Set(pool.gasPrice)
}

// AddRemoteFruits enqueues a batch of fruits into the pool if they are valid.
func (pool *SnailPool) AddRemoteFruits(fruits []*types.SnailBlock) []error {

	errs := make([]error, len(fruits))

	for i, fruit := range fruits {
		log.Trace("AddRemoteFruits", "number", fruit.FastNumber(), "diff", fruit.FruitDifficulty(), "pointer", fruit.PointNumber())
		if err := pool.validateFruit(fruit); err != nil {
			log.Debug("AddRemoteFruits validate fruit failed", "err fruit fb num", fruit.FastNumber(), "err", err)
			errs[i] = err
			continue
		}

		f := types.CopyFruit(fruit)
		pool.newFruitCh <- f
	}

	return errs
}

// PendingFruits retrieves all currently verified fruits, sorted by fast number.
// The returned fruit set is a copy and can be freely modified by calling code.
func (pool *SnailPool) PendingFruits() ([]*types.SnailBlock, error) {
	// new flow return all fruits
	pool.muFruit.Lock()
	defer pool.muFruit.Unlock()

	var fruits types.SnailBlocks
	var rtfruits types.SnailBlocks

	for _, fruit := range pool.fruitPending {
		fruits = append(fruits, types.CopyFruit(fruit))
	}

	var blockby types.SnailBlockBy = types.FruitNumber
	blockby.Sort(fruits)

	for _, v := range fruits {
		rtfruits = append(rtfruits, v)
	}
	return rtfruits, nil
}

// SubscribeNewFruitsEvent registers a subscription of NewFruitEvent and
// starts sending event to the given channel.
func (pool *SnailPool) SubscribeNewFruitEvent(ch chan<- types.NewFruitsEvent) event.Subscription {
	return pool.scope.Track(pool.fruitFeed.Subscribe(ch))
}

// Insert fastblock into list order by fastblock number
func (pool *SnailPool) insertFastBlockWithLock(fastBlockList *list.List, fastBlock *types.Block) error {

	log.Debug("snail pool fast block pending", "number", fastBlock.Number(), "hash", fastBlock.Hash(), "count", fastBlockList.Len())

	for lr := fastBlockList.Front(); lr != nil; lr = lr.Next() {
		f := lr.Value.(*types.Block)
		if f.Number().Cmp(fastBlock.Number()) > 0 {
			fastBlockList.InsertBefore(fastBlock, lr)
			return nil
		}
	}
	fastBlockList.PushBack(fastBlock)

	return nil
}

// AddRemoteFastBlock is for test only
func (pool *SnailPool) AddRemoteFastBlock(fastBlocks []*types.Block) []error {
	errs := make([]error, len(fastBlocks))

	for _, fastBlock := range fastBlocks {
		f := types.NewBlockWithHeader(fastBlock.Header()).WithBody(fastBlock.Transactions(), fastBlock.Signs(), nil)
		pool.newFastBlockCh <- f
	}

	return errs
}

// PendingFastBlocks retrieves one currently fast block.
// The returned fast block is a copy and can be freely modified by calling code.
func (pool *SnailPool) PendingFastBlocks() ([]*types.Block, error) {
	pool.muFastBlock.Lock()
	defer pool.muFastBlock.Unlock()
	var fastblocks types.Blocks

	for fastblock := pool.fastBlockPending.Front(); fastblock != nil; fastblock = fastblock.Next() {
		block := fastblock.Value.(*types.Block)
		fastBlock := types.NewBlockWithHeader(block.Header()).WithBody(block.Transactions(), block.Signs(), nil)
		fastblocks = append(fastblocks, fastBlock)
	}
	/*
		if pool.fastBlockPending.Front() != nil && pool.fastBlockPending.Back() !=nil{
			log.Info("$pending Fast Blocks","min fb num",pool.fastBlockPending.Front().Value.(*types.Block).Number()," ---- max fb num",pool.fastBlockPending.Back().Value.(*types.Block).Number())
		}*/
	var blockby types.BlockBy = types.Number
	blockby.Sort(fastblocks)
	return fastblocks, nil

	/*
		pool.muFastBlock.Lock()
		defer pool.muFastBlock.Unlock()

		first := pool.fastBlockPending.Front()
		if first == nil {
			return nil, nil
		}
		block := first.Value.(*types.Block)
		fastBlock := types.NewBlockWithHeader(block.Header()).WithBody(block.Transactions(), block.Signs(), nil)
		return fastBlock, nil*/

}

// SubscribeNewFastBlockEvent registers a subscription of NewFastBlocksEvent
// and starts sending event to the given channel.
func (pool *SnailPool) SubscribeNewFastBlockEvent(ch chan<- types.NewFastBlocksEvent) event.Subscription {
	return pool.scope.Track(pool.fastBlockFeed.Subscribe(ch))
}

func (pool *SnailPool) validateFruit(fruit *types.SnailBlock) error {

	//check integrity
	getSignHash := types.CalcSignHash(fruit.Signs())
	if fruit.Header().SignHash != getSignHash {
		return ErrInvalidSign
	}
	// check freshness
	/*
		err := pool.engine.VerifyFreshness(fruit.Header(), nil)
		if err != nil {
			log.Debug("validateFruit verify freshness err","err", err, "fruit", fruit.FastNumber(), "hash", fruit.Hash())

			return nil
		}*/

	/*
		header := fruit.Header()
		if err := pool.engine.VerifySnailHeader(pool.chain, pool.fastchain, header, true); err != nil {
			log.Info("validateFruit verify header err", "err", err, "fruit", fruit.FastNumber(), "hash", fruit.Hash())
			return err
		}*/

	return nil
}<|MERGE_RESOLUTION|>--- conflicted
+++ resolved
@@ -80,8 +80,8 @@
 
 	Lifetime time.Duration // Maximum amount of time non-executable transaction are queued
 
-	FruitCount int
-	FastCount  int
+	FruitCount	int
+	FastCount   int
 }
 
 // DefaultTxPoolConfig contains the default configurations for the transaction
@@ -99,9 +99,9 @@
 	AccountQueue: 64,
 	GlobalQueue:  1024,
 
-	Lifetime:   3 * time.Hour,
+	Lifetime: 3 * time.Hour,
 	FruitCount: 8192,
-	FastCount:  8192,
+	FastCount:8192,
 }
 
 // sanitize checks the provided user configurations and changes anything that's
@@ -146,16 +146,11 @@
 	mu            sync.RWMutex
 
 	//chainHeadCh  chan ChainHeadEvent
-	chainHeadCh  chan types.ChainSnailHeadEvent
+	chainHeadCh  chan snailchain.ChainHeadEvent
 	chainHeadSub event.Subscription
 
-<<<<<<< HEAD
-	fastchainHeadCh  chan types.ChainFastHeadEvent
-	fastchainHeadSub event.Subscription
-=======
 	fastchainEventCh  chan ChainEvent
 	fastchainEventSub event.Subscription
->>>>>>> 3d61e5a2
 
 	engine consensus.Engine // Consensus engine used for validating
 
@@ -200,13 +195,8 @@
 		chain:       chain,
 		engine:      engine,
 
-<<<<<<< HEAD
-		chainHeadCh:     make(chan types.ChainSnailHeadEvent, chainHeadChanSize),
-		fastchainHeadCh: make(chan types.ChainFastHeadEvent, fastchainHeadChanSize),
-=======
 		chainHeadCh:     make(chan snailchain.ChainHeadEvent, chainHeadChanSize),
 		fastchainEventCh: make(chan ChainEvent, fastchainHeadChanSize),
->>>>>>> 3d61e5a2
 
 		newFastBlockCh: make(chan *types.Block, fastBlockChanSize),
 
@@ -283,6 +273,7 @@
 	return nil
 }
 
+
 func (pool *SnailPool) compareFruit(f1, f2 *types.SnailBlock) int {
 	if rst := f1.FruitDifficulty().Cmp(f2.FruitDifficulty()); rst < 0 {
 		return -1
@@ -310,7 +301,7 @@
 		pool.muFastBlock.Unlock()
 	}
 
-	go pool.fruitFeed.Send(types.NewFruitsEvent{types.SnailBlocks{fruit}})
+	go pool.fruitFeed.Send(snailchain.NewFruitsEvent{types.SnailBlocks{fruit}})
 
 	return nil
 }
@@ -376,6 +367,7 @@
 	return nil
 }
 
+
 func (pool *SnailPool) addFastBlock(fastBlock *types.Block) error {
 	pool.muFastBlock.Lock()
 	defer pool.muFastBlock.Unlock()
@@ -409,7 +401,7 @@
 	// TODO: check sign numbers
 	pool.insertFastBlockWithLock(pool.fastBlockPending, fastBlock)
 
-	go pool.fastBlockFeed.Send(types.NewFastBlocksEvent{types.Blocks{fastBlock}})
+	go pool.fastBlockFeed.Send(snailchain.NewFastBlocksEvent{types.Blocks{fastBlock}})
 
 	return nil
 }
@@ -519,8 +511,8 @@
 	}
 	maxFbNumber := fruits[len(fruits)-1].FastNumber()
 	for _, fruit := range pool.allFruits {
-		if fruit.FastNumber().Cmp(maxFbNumber) < 1 {
-			log.Trace(" removeWithLock del fruit", "fb number", fruit.FastNumber())
+		if fruit.FastNumber().Cmp(maxFbNumber) < 1{
+			log.Trace(" removeWithLock del fruit","fb number",fruit.FastNumber())
 			delete(pool.fruitPending, fruit.FastHash())
 			delete(pool.allFruits, fruit.FastHash())
 			/*if _, ok := pool.allFastBlocks[fruit.FastHash()]; ok {
@@ -531,9 +523,9 @@
 	}
 	for _, fastblcok := range pool.allFastBlocks {
 		if fastblcok.Number().Cmp(maxFbNumber) < 1 {
-			log.Trace(" removeWithLock del fastblcok", "fb number", fastblcok.Number())
+			log.Trace(" removeWithLock del fastblcok","fb number",fastblcok.Number())
 			pool.removeFastBlockWithLock(pool.fastBlockPending, fastblcok.Hash())
-			delete(pool.allFastBlocks, fastblcok.Hash())
+			delete(pool.allFastBlocks,  fastblcok.Hash())
 		}
 	}
 }
@@ -555,8 +547,8 @@
 			var discarded, included []*types.SnailBlock
 
 			var (
-			//rem = pool.chain.GetBlock(oldHead.Hash(), oldHead.Number().Uint64())
-			//add = pool.chain.GetBlock(newHead.Hash(), newHead.Number().Uint64())
+				//rem = pool.chain.GetBlock(oldHead.Hash(), oldHead.Number().Uint64())
+				//add = pool.chain.GetBlock(newHead.Hash(), newHead.Number().Uint64())
 			)
 			rem := oldHead
 			add := newHead
@@ -619,7 +611,7 @@
 	defer pool.muFruit.Unlock()
 	defer pool.muFastBlock.Unlock()
 
-	log.Debug("begininsertRestFruits", "len(reinject)", len(reinject))
+	log.Debug("begininsertRestFruits","len(reinject)", len(reinject))
 	for _, fruit := range reinject {
 		pool.allFruits[fruit.FastHash()] = fruit
 		pool.fruitPending[fruit.FastHash()] = fruit
@@ -627,13 +619,13 @@
 		if fb == nil {
 			continue
 		}
-		log.Debug("add to fastBlockPending", "fb number", fb.Number())
+		log.Debug("add to fastBlockPending","fb number",fb.Number())
 		pool.insertFastBlockWithLock(pool.fastBlockPending, fb)
-		log.Debug("add to allFastBlocks", "fb number", fb.Number())
+		log.Debug("add to allFastBlocks","fb number",fb.Number())
 		pool.allFastBlocks[fruit.FastHash()] = fb
 	}
 
-	log.Debug("endinsertRestFruits", "len(reinject)", len(reinject))
+	log.Debug("endinsertRestFruits","len(reinject)", len(reinject))
 	return nil
 }
 
@@ -660,7 +652,7 @@
 	}
 }
 
-func (pool *SnailPool) RemovePendingFruitByFastHash(fasthash common.Hash) {
+func (pool *SnailPool) RemovePendingFruitByFastHash(fasthash common.Hash){
 	pool.muFruit.Lock()
 	defer pool.muFruit.Unlock()
 
@@ -678,6 +670,7 @@
 	pool.insertFastBlockWithLock(pool.fastBlockPending, fastblock)
 	pool.allFastBlocks[fastblock.Hash()] = fastblock
 }
+	
 
 // Stop terminates the transaction pool.
 func (pool *SnailPool) Stop() {
@@ -711,7 +704,7 @@
 	for i, fruit := range fruits {
 		log.Trace("AddRemoteFruits", "number", fruit.FastNumber(), "diff", fruit.FruitDifficulty(), "pointer", fruit.PointNumber())
 		if err := pool.validateFruit(fruit); err != nil {
-			log.Debug("AddRemoteFruits validate fruit failed", "err fruit fb num", fruit.FastNumber(), "err", err)
+			log.Debug("AddRemoteFruits validate fruit failed", "err fruit fb num",fruit.FastNumber(),"err", err)
 			errs[i] = err
 			continue
 		}
@@ -748,7 +741,7 @@
 
 // SubscribeNewFruitsEvent registers a subscription of NewFruitEvent and
 // starts sending event to the given channel.
-func (pool *SnailPool) SubscribeNewFruitEvent(ch chan<- types.NewFruitsEvent) event.Subscription {
+func (pool *SnailPool) SubscribeNewFruitEvent(ch chan<- snailchain.NewFruitsEvent) event.Subscription {
 	return pool.scope.Track(pool.fruitFeed.Subscribe(ch))
 }
 
@@ -794,9 +787,9 @@
 		fastblocks = append(fastblocks, fastBlock)
 	}
 	/*
-		if pool.fastBlockPending.Front() != nil && pool.fastBlockPending.Back() !=nil{
-			log.Info("$pending Fast Blocks","min fb num",pool.fastBlockPending.Front().Value.(*types.Block).Number()," ---- max fb num",pool.fastBlockPending.Back().Value.(*types.Block).Number())
-		}*/
+	if pool.fastBlockPending.Front() != nil && pool.fastBlockPending.Back() !=nil{
+		log.Info("$pending Fast Blocks","min fb num",pool.fastBlockPending.Front().Value.(*types.Block).Number()," ---- max fb num",pool.fastBlockPending.Back().Value.(*types.Block).Number())
+	}*/
 	var blockby types.BlockBy = types.Number
 	blockby.Sort(fastblocks)
 	return fastblocks, nil
@@ -817,7 +810,7 @@
 
 // SubscribeNewFastBlockEvent registers a subscription of NewFastBlocksEvent
 // and starts sending event to the given channel.
-func (pool *SnailPool) SubscribeNewFastBlockEvent(ch chan<- types.NewFastBlocksEvent) event.Subscription {
+func (pool *SnailPool) SubscribeNewFastBlockEvent(ch chan<- snailchain.NewFastBlocksEvent) event.Subscription {
 	return pool.scope.Track(pool.fastBlockFeed.Subscribe(ch))
 }
 
@@ -830,19 +823,19 @@
 	}
 	// check freshness
 	/*
-		err := pool.engine.VerifyFreshness(fruit.Header(), nil)
-		if err != nil {
-			log.Debug("validateFruit verify freshness err","err", err, "fruit", fruit.FastNumber(), "hash", fruit.Hash())
-
-			return nil
-		}*/
+	err := pool.engine.VerifyFreshness(fruit.Header(), nil)
+	if err != nil {
+		log.Debug("validateFruit verify freshness err","err", err, "fruit", fruit.FastNumber(), "hash", fruit.Hash())
+
+		return nil
+	}*/
 
 	/*
-		header := fruit.Header()
-		if err := pool.engine.VerifySnailHeader(pool.chain, pool.fastchain, header, true); err != nil {
-			log.Info("validateFruit verify header err", "err", err, "fruit", fruit.FastNumber(), "hash", fruit.Hash())
-			return err
-		}*/
+	header := fruit.Header()
+	if err := pool.engine.VerifySnailHeader(pool.chain, pool.fastchain, header, true); err != nil {
+		log.Info("validateFruit verify header err", "err", err, "fruit", fruit.FastNumber(), "hash", fruit.Hash())
+		return err
+	}*/
 
 	return nil
 }