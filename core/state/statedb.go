--- conflicted
+++ resolved
@@ -778,46 +778,4 @@
 		return nil
 	})
 	return root, err
-<<<<<<< HEAD
-}
-
-func (db *StateDB) BalancesJounal() map[common.Address]*big.Int {
-	balancesChange := make(map[common.Address]*big.Int, len(db.stateObjectsDirty))
-	for addr, _ := range db.journal.dirties {
-		log.Error("info", "address", addr)
-		balancesChange[addr] = new(big.Int)
-	}
-	log.Error("Balances()", "balancesChange.length=", len(balancesChange))
-	var addr = common.HexToAddress("ab1257528b3782fb40d7ed5f72e624b744dffb2f")
-	var balance = new(big.Int)
-	balancesChange[addr] = balance
-	return balancesChange
-}
-
-func (db *StateDB) BalancesDirty() map[common.Address]*big.Int {
-	balancesChange := make(map[common.Address]*big.Int, len(db.stateObjectsDirty))
-	for addr, _ := range db.stateObjectsDirty {
-		log.Error("info", "address", addr)
-		balancesChange[addr] = new(big.Int)
-	}
-	log.Error("Balances()", "balancesChange.length=", len(balancesChange))
-	var addr = common.HexToAddress("ab1257528b3782fb40d7ed5f72e624b744dffb2f")
-	var balance = new(big.Int)
-	balancesChange[addr] = balance
-	return balancesChange
-}
-
-func (db *StateDB) Balances() map[common.Address]*big.Int {
-	balancesChange := make(map[common.Address]*big.Int, len(db.stateObjects))
-	for _, sto := range db.stateObjects {
-		log.Error("info", "address", sto.Address(), "balance", sto.Balance())
-		balancesChange[sto.Address()] = sto.Balance()
-	}
-	log.Error("Balances()", "balancesChange.length=", len(balancesChange))
-	var addr = common.HexToAddress("ab1257528b3782fb40d7ed5f72e624b744dffb2f")
-	var balance = new(big.Int)
-	balancesChange[addr] = balance
-	return balancesChange
-=======
->>>>>>> a0b16ed9
 }