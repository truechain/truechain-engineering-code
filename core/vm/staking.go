--- conflicted
+++ resolved
@@ -186,7 +186,6 @@
 func depositAppend(evm *EVM, contract *Contract, input []byte) (ret []byte, err error) {
 	from := contract.caller.Address()
 	amount := big.NewInt(0)
-<<<<<<< HEAD
 
 	method, _ := abiStaking.Methods["append"]
 	err = method.Inputs.Unpack(&amount, input)
@@ -199,20 +198,6 @@
 		return nil, ErrStakingInsufficientBalance
 	}
 
-=======
-
-	method, _ := abiStaking.Methods["append"]
-	err = method.Inputs.Unpack(&amount, input)
-	if err != nil {
-		log.Error("Unpack append value error", "err", err)
-		return nil, ErrStakingInvalidInput
-	}
-	if evm.StateDB.GetUnlockedBalance(from).Cmp(amount) < 0 {
-		log.Error("Staking balance insufficient", "address", contract.caller.Address(), "value", amount)
-		return nil, ErrStakingInsufficientBalance
-	}
-
->>>>>>> 5794f387
 	log.Info("Staking deposit extra", "number", evm.Context.BlockNumber.Uint64(), "address", contract.caller.Address(), "value", amount)
 	impawn := NewImpawnImpl()
 	err = impawn.Load(evm.StateDB, types.StakingAddress)
