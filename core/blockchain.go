--- conflicted
+++ resolved
@@ -957,15 +957,9 @@
 			SnailHash:   block.SnailHash(),
 			SnailNumber: block.SnailNumber(),
 		}
-		log.Info("already Reward","snailNumber:",block.SnailNumber().Int64())
 		//insert BlockReward to db
 		rawdb.WriteBlockReward(batch, br)
 		rawdb.WriteHeadRewardNumber(bc.db, block.SnailNumber().Uint64())
-<<<<<<< HEAD
-
-=======
->>>>>>> a081bf98
-		bc.currentReward.Store(br)
 	}
 
 	root, err := state.Commit(bc.chainConfig.IsEIP158(block.Number()))
