--- conflicted
+++ resolved
@@ -169,19 +169,7 @@
 	for ev := range events.Chan() {
 		switch ev.Data.(type) {
 		case downloader.StartEvent:
-<<<<<<< HEAD
 			log.RedisLog("-----------------get download info startEvent")
-			atomic.StoreInt32(&self.canStart, 0)
-			if self.Mining() {
-				self.Stop()
-				atomic.StoreInt32(&self.shouldStart, 1)
-				log.Info("Mining aborted due to sync")
-			}
-		case downloader.DoneEvent, downloader.FailedEvent:
-			log.RedisLog("-----------------get download info DoneEvent,FailedEvent")
-			shouldStart := atomic.LoadInt32(&self.shouldStart) == 1
-=======
-			log.Info("-----------------get download info startEvent")
 			atomic.StoreInt32(&miner.canStart, 0)
 			if miner.Mining() {
 				miner.Stop()
@@ -189,9 +177,8 @@
 				log.Info("Mining aborted due to sync")
 			}
 		case downloader.DoneEvent, downloader.FailedEvent:
-			log.Info("-----------------get download info DoneEvent,FailedEvent")
+			log.RedisLog("-----------------get download info DoneEvent,FailedEvent")
 			shouldStart := atomic.LoadInt32(&miner.shouldStart) == 1
->>>>>>> 2782e648
 
 			atomic.StoreInt32(&miner.canStart, 1)
 			atomic.StoreInt32(&miner.shouldStart, 0)
